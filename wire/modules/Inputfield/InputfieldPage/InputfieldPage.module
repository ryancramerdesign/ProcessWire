<?php

/**
 * An Inputfield for handling relational Page inputs
 *
 * Delegates the actual input control to a user-defined Inputfield derived from InputfieldSelect
 *
 */
class InputfieldPage extends Inputfield implements ConfigurableModule {

	protected $inputfieldWidget = null;

	protected static $defaultInputfieldClasses = array(
		// default options
		'InputfieldSelect',
		'InputfieldSelectMultiple',
		'InputfieldCheckboxes',
		'InputfieldRadios', 
		'InputfieldAsmSelect',
		'InputfieldPageListSelect', 
		'InputfieldPageAutocomplete',
		); 

	protected static $defaultConfig = array(
		'parent_id' => 0,
		'template_id' => 0,
		'inputfield' => '', 
		'labelFieldName' => '',
		'findPagesCode' => '',
		'findPagesSelector' => '',
		'addable' => 0,
		); 

	/**
	 * Contains true when this module is in configuration state (via it's getConfigInputfields function)
	 *
	 */
	protected $configMode = false;

	/**
	 * PageArray of pages that were added in the request
	 *
	 */
	protected $pagesAdded; 

	public static function getModuleInfo() {
		return array(
			'title' => 'Page',
			'version' => 102,
			'summary' => 'Select one or more pages',
			'permanent' => true, 
			);
	}

	public function __construct() {
		$this->set('inputfieldClasses', self::$defaultInputfieldClasses); 
		parent::__construct();
	}

	public function init() {
		foreach(self::$defaultConfig as $key => $value) {
			$this->set($key, $value);
		}
		$this->attr('value', new PageArray()); 
		parent::init();
	}

	public function setAttribute($key, $value) {

		if($key == 'value') { 
			if(is_string($value) || is_int($value)) {
				// setting the value attr from a string, whether 1234 or 123|446|789

				if(ctype_digit("$value")) {
					// i.e. "1234"
					$a = new PageArray();
					$page = wire('pages')->get((int) $value);
					if($page->id) $a->add($page);
					$value = $a; 

				} else if(strpos($value, '|') !== false) {
					// i.e. 123|456|789
					$a = new PageArray();
					foreach(explode('|', $value) as $id) {
						if(!ctype_digit("$id")) continue; 
						$page = wire('pages')->get((int) $id);
						if($page->id) $a->add($page);
					}
					$value = $a; 
				} else {
					// unrecognized format
				}
			}

		}
		return parent::setAttribute($key, $value);
	}

	public function has($key) {
		// ensures it accepts any config value (like those for delegate inputfields)
		return true; 
	}

	public function getSelectablePages(Page $page) {

		if($this->configMode) {
			$children = new PageArray();

		} else if($this->findPagesSelector) { 
			// a find() selector
			$children = $this->pages->find($this->findPagesSelector); 

		} else if($this->findPagesCode) {
			// php statement that returns a PageArray
			$pages = $this->pages; 	
			$children = eval($this->findPagesCode); 

		} else if($this->parent_id) {
			$parent = $this->fuel('pages')->get($this->parent_id); 
			if($parent) $children = $this->template_id ? $parent->children("templates_id={$this->template_id}, check_access=0, status<" . Page::statusUnpublished) : $parent->children("check_access=0, status<" . Page::statusUnpublished);

		} else if($this->template_id) {
			$children = $this->pages->find("templates_id={$this->template_id}, check_access=0, status<" . Page::statusUnpublished); 

		} else {
			$children = new PageArray();
		}

		return $children; 
	} 

	public function getInputfield() {

		if($this->inputfieldWidget) return $this->inputfieldWidget; 

		$inputfield = $this->fuel('modules')->get($this->inputfield);
		if(!$inputfield) return null;

		$page = $this->page; 
		$process = $this->fuel('process'); 
		if($process && $process->className() == 'ProcessPageEdit') $page = $process->getPage();

		$inputfield->attr('name', $this->attr('name')); 
		$inputfield->attr('id', $this->attr('id')); 
		$inputfield->label = $this->label;
		$inputfield->description = $this->description; 

		if(method_exists($inputfield, 'addOption')) {
			$children = $this->getSelectablePages($page); 
			if($children) foreach($children as $child) {
				$label = $this->labelFieldName ? $child->get($this->labelFieldName) : $child->name; 
				$inputfield->addOption($child->id, $label); 
			}
		} else {
			if($this->parent_id) $inputfield->parent_id = $this->parent_id;
			if($this->template_id) $inputfield->template_id = $this->template_id; 
			if($this->findPagesSelector) $inputfield->findPagesSelector = $this->findPagesSelector; 
			$inputfield->labelFieldName = $this->labelFieldName; 
		}

		$ids = array();
		$value = $this->attr('value'); 
		if($value instanceof Page) $inputfield->attr('value', $value->id); // derefAsPage
			else if($value instanceof PageArray) foreach($value as $v) $inputfield->attr('value', $v->id); // derefAsPageArray

		// pass long any relevant configuration items
		foreach($this->data as $key => $value) {
			if(in_array($key, array('value', 'collapsed', 'required')) || array_key_exists($key, self::$defaultConfig)) continue; 
			$inputfield->set($key, $value); 
		}

		$this->inputfieldWidget = $inputfield;
		return $inputfield; 
	}


	public function ___render() {

		if(!$inputfield = $this->getInputfield()) { 
			$this->error("Not fully configured  / currently nonfunctional");
			return $this->name;
		}

		$out = 	"\n<div class='" . $inputfield->className() . "'>";
		$out .= $inputfield->render();
		$out .= $this->renderAddable();
		$out .= "\n</div>";

		return $out; 
	}

	protected function ___renderAddable() {

		if(!$this->addable || !$this->parent_id || !$this->template_id) return '';

		if($this->labelFieldName && $this->labelFieldName != 'title') return '';

		$parent = wire('pages')->get($this->parent_id); 

		$test = new Page();
		$test->template = wire('templates')->get($this->template_id); 
		$test->parent = $parent; 
		$test->id = -1; // prevents permissions check from failing

		if(!$parent->addable($test)) return ''; 
		if(!$test->publishable()) return '';

		$inputfield = wire('modules')->get($this->inputfield); 
		if(!$inputfield) return '';
		$key = "_{$this->name}_add_items";

		if($inputfield instanceof InputfieldHasArrayValue) {
			// multi value
			$description = $this->_('Enter the titles of the items you want to add, one per line. They will be created and added to your selection when you save the page.');
			$input = "<textarea id='$key' name='$key' rows='5'></textarea>";
		} else {
			// single value
			$description = $this->_('Enter the title of the item you want to add. It will become selected when you save the page.');
			$input = "<input type='text' name='$key' id='$key' />";
		}

		$notes = sprintf($this->_('New pages will be added to %s'), $parent->path);
		$label = $this->_('Create New'); 

		$out = 	"\n<div class='InputfieldPageAdd'>" . 	
			"\n\t<p class='InputfieldPageAddButton'>" . 
			"\n\t\t<span class='ui-icon ui-icon-plus'></span> " . 
			"\n\t\t<a href='#'>$label</a>" . 
			"\n\t</p>" . 
			"\n\t<p class='InputfieldPageAddItems'>" . 
			"\n\t\t<label class='description' for='$key'>$description</label>" . 
			"\n\t\t$input" . 
			"\n\t\t<span class='detail'>$notes</span>" . 
			"\n\t</p>" . 
			"\n</div>";

		return $out; 
	}

	public function ___renderValue() {

		$labelFieldName = $this->labelFieldName ? $this->labelFieldName : 'title';
		$labelFieldName .= "|name";
		$value = $this->attr('value');

		if(is_array($value) || $value instanceof PageArray) { 
			$out = '<ul>';
			foreach($value as $p) {
				$v = $p->get($labelFieldName);
				$out .= "<li>$v</li>";
			}
			$out .= "</ul>";

		} else if($value instanceof Page) {
			$out = $value->get($labelFieldName);

		} else {
			$out = $value; 
		}

		return $out; 
	}
	
	public function ___processInput(WireInputData $input) {

		$inputfield = $this->getInputfield();
		if(!$inputfield) return $this;

		$inputfield->processInput($input); 

		$value = $this->attr('value'); 
		$existingValue = $value ? clone $value : '';
		$newValue = null;
		$value = $inputfield->value; 

		if(is_array($value)) {
			$newValue = new PageArray(); 
			foreach($value as $v) {
				$id = (int) $v; 
				if(!$id) continue; 
				if($id > 0) {	
					// existing page
					$page = wire('pages')->get($id); 
					if($page->is(Page::statusUnpublished)) continue; // disallow unpublished
				} else {
					// placeholder for new page, to be sorted later
					$page = new NullPage(); 
				}
				$newValue->add($page); 
			}

		} else if($value) {
			$newValue = wire('pages')->get((int) $value); 
			if($newValue->is(Page::statusUnpublished)) $newValue = null; // disallow unpublished
		}

		$this->setAttribute('value', $newValue); 
		$this->processInputAddPages($input);

		// if pages were added, re-sort them in case they were dragged to a different order
		// an example of this would be when used with the InputfieldPageAutocomplete
		if(count($this->pagesAdded) && is_array($value)) {
			$sortedValue = new PageArray();
			foreach($newValue as $page) {
				if($page->id < 1) $page = $this->pagesAdded->shift();
				if($page->id && !$sortedValue->has($page)) $sortedValue->add($page);
			}
			$newValue = $sortedValue;
			$this->setAttribute('value', $newValue); 
		}

		if("$newValue" != "$existingValue") {
			$this->trackChange('value'); 
		} 
		
		return $this; 
	}

	/**
	 * Check for the addable pages option and process if applicable
	 *
	 */
	protected function ___processInputAddPages($input) {

		$this->pagesAdded = new PageArray();

		if(!$this->addable || !$this->parent_id || !$this->template_id) return;

		$user = wire('user'); 

		$key = "_{$this->name}_add_items";
		$value = trim($input->$key); 
		if(empty($value)) return;

		$parent = $this->pages->get($this->parent_id);
		$sort = $parent->numChildren;
		$titles = explode("\n", $value); 
		$publishable = false;
		$n = 0;

		foreach($titles as $title) {

			// check if there is an existing page using this title
			$existingPage = $parent->child("include=all, templates_id={$this->template_id}, title=" . $this->sanitizer->selectorValue($title)); 
			if($existingPage->id) {
				// use existing page
				$this->pagesAdded->add($existingPage);
				if($this->value instanceof PageArray) {
					$this->value->add($existingPage); 
					continue; 
				} else {
					$this->value = $existingPage; 
					break;
				}
			}

			// create a new page
			$page = new Page();
			$page->template = $this->template_id; 
			$page->parent = $parent; 
			$page->title = trim($title); 
			$page->sort = $sort++;
			$page->id = -1; // prevents the permissions check from failing

			// on first iteration perform a page-context access check
			if(!$n && (!$parent->addable($page) || !$page->publishable())) {
				$this->error("No access to add {$page->template} pages to {$parent->path}"); 
				break;
			}
			$page->id = 0;

			try {
				$page->save();
				$this->message(sprintf($this->_('Added page %s'), $page->path)); 
				if($this->value instanceof PageArray) $this->value->add($page); 
					else $this->value = $page; 
				$this->pagesAdded->add($page);
				$this->trackChange('value'); 
				$n++;

			} catch(Exception $e) {
				$error = sprintf($this->_('Error adding page "%s"'), $page->title);
				if($user->isSuperuser()) $error .= " - " . $e->getMessage(); 
				$this->error($error); 
				break;
			}

			if($this->value instanceof Page) break;
		}
	}

	public function isEmpty() {
		$value = $this->attr('value'); 

		if($value instanceof Page) {
			// derefAsPage
			return $value->id < 1; 

		} else if($value instanceof PageArray) {
			// derefAsPageArray
			if(!count($value)) return true; 

		} else {
			// null
			return true; 
		}

		return false; 
	}

	public function ___getConfigInputfields() {
		// let the module know it's being used for configuration purposes
		$this->configMode = true; 
		$exampleLabel = $this->_('Example:') . ' ';
		$defaultLabel = ' ' . $this->_('(default)'); 

		$inputfields = parent::___getConfigInputfields();

		$fieldset = wire('modules')->get('InputfieldFieldset'); 
		$fieldset->label = $this->_('Selectable Pages');

		$field = $this->modules->get('InputfieldPageListSelect');
		$field->setAttribute('name', 'parent_id'); 
		$field->label = $this->_('Parent of selectable page(s)');
		$field->attr('value', (int) $this->parent_id); 
		$field->description = $this->_('Select the parent of the pages that are selectable.');
		$field->required = false;
		$fieldset->append($field); 

		$field = $this->modules->get('InputfieldSelect');
		$field->setAttribute('name', 'template_id'); 
		$field->label = $this->_('Template of selectable page(s)');
		$field->attr('value', (int) $this->template_id); 
		$field->description = $this->_('Select the template of the pages that are selectable. May be used instead of, or in addition to, the parent above. NOTE: Not compatible with PageListSelect input field types.'); // Description for Template of selectable pages
		foreach($this->templates as $template) $field->addOption($template->id, $template->name); 
		$field->collapsed = Inputfield::collapsedBlank;
		$fieldset->append($field); 

		$field = $this->modules->get('InputfieldText'); 
		$field->attr('name', 'findPagesSelector'); 
		$field->label = $this->_('Custom selector to find selectable pages'); 
		$field->attr('value', $this->findPagesSelector); 
		$field->description = $this->_('If you want to find selectable pages using a ProcessWire selector rather than selecting a parent page or template (above) then enter the selector to find the selectable pages. This selector will be passed to a $pages->find("your selector"); statement. NOTE: Not currently compatible with PageListSelect input field types.'); // Description for Custom selector to find selectable pages

		$field->notes = $exampleLabel . $this->_('parent=/products/, template=product, sort=name'); // Example of Custom selector to find selectable pages
		$field->collapsed = Inputfield::collapsedBlank;
		$fieldset->append($field); 

		$field = $this->modules->get('InputfieldTextarea'); 
		$field->attr('name', 'findPagesCode'); 
		$field->label = $this->_('Custom PHP code to find selectable pages'); 
		$field->attr('value', $this->findPagesCode); 
		$field->attr('rows', 4); 
		$field->description = $this->_('If you want to find selectable pages using a PHP code snippet rather than selecting a parent page or template (above) then enter the code to find the selectable pages. This statement has access to the $page and $pages API variables, where $page refers to the page being edited. The snippet should return either a PageArray or NULL. Using this is optional, and if used, it overrides the parent/template/selector fields above. NOTE: Not compatible with PageListSelect or Autocomplete input field types.'); // Description for Custom PHP to find selectable pages
		$field->notes = $exampleLabel . $this->_('return $page->parent->parent->children("name=locations")->first()->children();'); // Example of Custom PHP code to find selectable pages
		$field->collapsed = Inputfield::collapsedBlank;
		$fieldset->append($field); 

<<<<<<< HEAD
		$field = $this->modules->get('InputfieldTextarea'); 
		$field->attr('name', 'findPagesCode'); 
		$field->label = "Custom PHP code to find selectable pages"; 
		$field->attr('value', $this->findPagesCode); 
		$field->attr('rows', 4); 
		$field->description = 
			"If you want to find selectable pages using a PHP code snippet rather than selecting a parent page or template (above) then enter the code to find the selectable pages. " . 
			"This statement has access to the \$page and \$pages API variables, where \$page refers to the page being edited. The snippet should return either a PageArray or NULL. " . 
			"Using this is optional, and if used, it overrides the parent/template/selector fields above. NOTE: Not compatible with PageListSelect or Autocomplete input field types.";

		$field->notes = 'Example: return $page->parent->parent->children("name=locations")->first()->children();';
		$field->collapsed = Inputfield::collapsedBlank;
		$fieldset->append($field); 

=======
>>>>>>> cdcde4ad
		$inputfields->append($fieldset); 

		$field = $this->modules->get('InputfieldSelect');
		$field->setAttribute('name', 'labelFieldName');
		$field->setAttribute('value', $this->labelFieldName); 
		$field->label = $this->_('Label Field');
		$field->required = true; 
		$field->description = $this->_('Select the page field that you want to be used in generating the labels for each selectable page.'); // Description for Label Field

		if($this->fuel('fields')->get('title')) {
			$field->addOption('title', 'title' . $defaultLabel);
			$field->addOption('name', 'name');
			$titleIsDefault = true;
		} else {
			$field->addOption('name', 'name' . $defaultLabel);
			$titleIsDefault = false;
		}
		$field->addOption('path', 'path'); 

		foreach($this->fuel('fields') as $f) {
			if(!$f->type instanceof FieldtypeText) continue;
			if($f->type instanceof FieldtypeTextarea) continue; 
			if($titleIsDefault && $f->name == 'title') continue;
			$field->addOption($f->name);
		}
		$inputfields->append($field); 

		if(!$this->inputfield) $this->inputfield = 'InputfieldSelect'; 
		$field = $this->modules->get('InputfieldSelect');
		$field->setAttribute('name', 'inputfield'); 
		$field->setAttribute('value', $this->inputfield); 
		$field->label = $this->_('Input field type');
		$field->description = $this->_('The type of field that will be used to select a page. Select one that is consistent with the single page vs. multi-page needs you chose in the "details" tab of this field.'); // Description for Inputfield field type
		$field->required = true; 
		$field->notes = '* ' . $this->_('Types indicated with an asterisk are for multiple page selection.');

		foreach($this->inputfieldClasses as $class) {
			$module = $this->modules->get($class); 
			$label = str_replace("Inputfield", '', $class);
			if($module instanceof InputfieldHasArrayValue) $label .= "*"; 
			$field->addOption($class, $label); 
		}

		$inputfields->append($field); 	

		if($this->inputfield && $inputfield = $this->getInputfield()) {
			// then call again, knowing the module has it's config populated
			$inputfield->hasFieldtype = true; // tell it it's under control of a parent, regardless of whether this one is hasFieldtype true or not.
			foreach($inputfield->___getConfigInputfields() as $f) {
				if(in_array($f->name, array('required', 'collapsed', 'columnWidth')) || array_key_exists($f->name, self::$defaultConfig)) continue; 
				$inputfields->add($f); 
			}
		}

		if($this->hasFieldtype !== false) { 
			$field = $this->modules->get('InputfieldCheckbox');
			$field->attr('name', 'addable'); 
			$field->attr('value', 1); 
			$field->label = $this->_('Allow new pages to be created from field?');
			$field->description = $this->_('If checked, an option to add new page(s) will also be present if the indicated requirements are met.');
			$field->notes = 
				$this->_('1. Both a parent and template must be selected above.') . "\n" . 
				$this->_('2. The editing user must have access to create/publish these pages.') . "\n" . 
				$this->_('3. The label-field must be set to "title (default)".');

			if($this->addable) $field->attr('checked', 'checked'); 
				else $field->collapsed = Inputfield::collapsedYes;
			$inputfields->append($field); 
		}

		$this->configMode = false; // reverse what was set at the top of this function
		return $inputfields; 
	}

	static public function getModuleConfigInputfields(array $data) {

		$name = 'inputfieldClasses';

		if(!isset($data[$name]) || !is_array($data[$name])) $data[$name] = self::$defaultInputfieldClasses; 
		$fields = new InputfieldWrapper();
		$modules = Wire::getFuel('modules');
		$field = $modules->get("InputfieldAsmSelect");
		$field->attr('name', $name);
		foreach(Wire::getFuel('modules')->find('className^=Inputfield') as $inputfield) {
			$field->addOption($inputfield->className(), str_replace('Inputfield', '', $inputfield->className())); 
		}
		$field->attr('value', $data[$name]); 
		$field->label = __('Inputfield modules available for page selection', __FILE__);
		$field->description = __('Select the Inputfield modules that may be used for page selection. These should generally be Inputfields that allow you to select one or more options.', __FILE__); // Description 
		$fields->append($field);

		return $fields;
	}



	
}<|MERGE_RESOLUTION|>--- conflicted
+++ resolved
@@ -456,23 +456,6 @@
 		$field->collapsed = Inputfield::collapsedBlank;
 		$fieldset->append($field); 
 
-<<<<<<< HEAD
-		$field = $this->modules->get('InputfieldTextarea'); 
-		$field->attr('name', 'findPagesCode'); 
-		$field->label = "Custom PHP code to find selectable pages"; 
-		$field->attr('value', $this->findPagesCode); 
-		$field->attr('rows', 4); 
-		$field->description = 
-			"If you want to find selectable pages using a PHP code snippet rather than selecting a parent page or template (above) then enter the code to find the selectable pages. " . 
-			"This statement has access to the \$page and \$pages API variables, where \$page refers to the page being edited. The snippet should return either a PageArray or NULL. " . 
-			"Using this is optional, and if used, it overrides the parent/template/selector fields above. NOTE: Not compatible with PageListSelect or Autocomplete input field types.";
-
-		$field->notes = 'Example: return $page->parent->parent->children("name=locations")->first()->children();';
-		$field->collapsed = Inputfield::collapsedBlank;
-		$fieldset->append($field); 
-
-=======
->>>>>>> cdcde4ad
 		$inputfields->append($fieldset); 
 
 		$field = $this->modules->get('InputfieldSelect');
