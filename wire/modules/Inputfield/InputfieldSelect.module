<?php

/**
 * Base for selection form inputs, which by default behaves as a regular <select>
 *
 * Serves as the base for Inputfields that provide selection of options (whether single or multi).
 * As a result, this class includes functionality for, and checks for both single-and-multi selection values. 
 * Sublcasses will want to override the render method, but it's not necessary to override processInput().
 * Subclasses that select multiple values should implement the InputfieldHasArrayValue interface. 
 *
 */
class InputfieldSelect extends Inputfield {

	/**
	 * Options specific to this Select
	 *
	 */
	protected $options = array();

	/**
	 * Attributes for options specific to this select (if applicable)
	 *
	 */
	protected $optionAttributes = array();

	/**
	 * Return information about this module
	 *
	 */
	public static function getModuleInfo() {
		return array(
			'title' => __('Select', __FILE__), // Module Title
			'summary' => __('Selection of a single value from a select pulldown', __FILE__), // Module Summary
			'version' => 101,
			'permanent' => true, 
			);
	}

	/**
	 * Add an option that may be selected
	 *
	 * If you want to add an optgroup, the the $value param as the label, and the label param as an array of options. 
	 * Note that optgroups may not be applicable to other Inputfields that descend from InputfieldSelect.
	 *
	 * @param string $value Value that the option submits
	 * @param string $label Optional label associated with the value (if null, value will be used as the label)
	 * @param array $attributes Optional attributes to be associated with this option (i.e. a 'selected' attribute for an <option> tag)
	 *
	 */
	public function addOption($value, $label = null, array $attributes = null) {
		if(is_null($label)) $label = $value; 
		$this->options[$value] = $label; 	
		if(!is_null($attributes)) $this->optionAttributes[$value] = $attributes; 
		return $this; 
	}

	/**
	 * Add multiple options at once
	 *
 	 * @param array $options May be associative or regular array. If associative, use $value => $label. If regular, use just array($value, ...)
	 * @return this
	 *
	 */
	public function addOptions(array $options) {
		foreach($options as $k => $v) {
			$this->addOption($k, $v); 
		}
		return $this; 
	}

	/**
	 * Given a multi-line string, convert it to options, one per line
	 *
	 * Lines preceded with a plus "+" are assumed selected, i.e. +option
	 * Lines with an equals sign are split into separate value and label, i.e. value=label
	 *
	 * @param string $value 
	 * @return this
	 *
	 */
	public function addOptionsString($value) {

		$value = (string) $value; 
		$options = explode("\n", $value);
		$lastOption = '';
		$optgroup = array();
		$optgroupLabel = '';

		foreach($options as $option) {

			// in an optgroup when line starts with 3 or more spaces
			if(strpos($option, '   ') === 0 && !empty($lastOption)) {
				// if no optgroupLabel, we're starting a new option group
				if(empty($optgroupLabel)) $optgroupLabel = $lastOption; 
				$option = trim($option);
			} else {
				if($optgroupLabel) $this->addOption($optgroupLabel, $optgroup); 
				$optgroup = array();
				$optgroupLabel = '';
			}

			$option = trim($option); 
			$attrs = array(); 
			$label = null;

			// if option starts with a plus then make it selected
			if(substr($option, 0, 1) == '+') $attrs['selected'] = 'selected';

			// option option has an equals "=", but not "==", then assume it's a: value=label
			if(strpos($option, '=') !== false && strpos($option, '==') === false) list($option, $label) = explode('=', $option); 	

			// convert double equals "==" to single equals "=", as a means of allowing escaped equals sign
			if(strpos($option, '==') !== false) $option = str_replace('==', '=', $option);

			$option = trim($option, '+ '); 
	
			if($optgroupLabel) {
				// add option to optgroup
				$optgroup[$option] = is_null($label) ? $option : $label;
				if(count($attrs)) $this->optionAttributes[$option] = $attrs; 
			} else {	
				// add the option
				$this->addOption($option, $label, $attrs);
			}

			$lastOption = $option;
		}

		if($optgroupLabel && count($optgroup)) $this->addOption($optgroupLabel, $optgroup);

		return $this; 
	}

	/**
	 * Remove the option with the given value
	 *
	 */
	public function removeOption($value) {
		unset($this->options[$value]); 
		return $this; 
	}
		
	/**
	 * Get all options for this Select
	 *
	 * @return array
	 *
	 */
	public function getOptions() {
		return $this->options; 
	}

	/**
	 * Returns whether the provided value is one of the available options
	 *
	 * @param string|int $value
	 * @param array $options Array of options to check, or omit if using this classes options. 
	 * @return bool
	 *
	 */
	public function isOption($value, array $options = null) {

		if(is_null($options)) $options = $this->options; 
		if(array_key_exists("$value", $options)) return true; 

		// descend into optgroups
		$is = false;
		foreach($options as $option) {
			if(!is_array($option)) continue;
			if($this->isOption($value, $option)) {
				$is = true; 
				break;
			}
		}
		return $is; 
	}

	/**
	 * Returns whether the provided value is selected
	 *
	 */
	public function isOptionSelected($value) {

		$valueAttr = $this->attr('value'); 
		if(empty($valueAttr)) {
			// no value set yet, check if it's set in any of the option attributes
			$selected = false;
			if(isset($this->optionAttributes[$value])) {
				$attrs = $this->optionAttributes[$value]; 
				if(!empty($attrs['selected']) || !empty($attrs['checked'])) $selected = true; 
				
			}
			if($selected) return true; 
		}

		if($this instanceof InputfieldHasArrayValue) { 
			// if(is_array($this->attr('value'))) {
			// multiple selection
			return in_array($value, $this->attr('value')); 
		}

		return "$value" == (string) $this->value; 
	}

	protected function renderOptions($options, $allowBlank = true) {

		$out = '';
		reset($options); 
		$key = key($options); 
		$hasBlankOption = empty($key); 
		if($allowBlank && !$this->required && !$this->attr('multiple') && !$hasBlankOption) $out .= "<option value=''></option>"; 

		foreach($options as $value => $label) {

			if(is_array($label)) {
				$out .= "\n\t<optgroup label='" . htmlspecialchars($value) . "'>" . 
					$this->renderOptions($label, false) . 
					"\n\t</optgroup>";
				continue; 
			}

			$selected = $this->isOptionSelected($value) ? " selected='selected'" : '';
			$attrs = $this->getOptionAttributesString($value);
			$out .= "\n\t<option$selected $attrs value='" . htmlspecialchars($value, ENT_QUOTES, "UTF-8") . "'>" . $this->entityEncode($label) . "</option>";
		}

		return $out; 
	}

	/**
	 * Render and return the output for this Select
	 *
	 */
	public function ___render() {

		$attrs = $this->getAttributes();
		unset($attrs['value']); 

		$out =	"\n<select " . $this->getAttributesString($attrs) . ">" . 
			$this->renderOptions($this->options) . 
			"\n</select>";

		return $out; 
	}

	public function ___renderValue() {
		$out = "<ul>";
		foreach($this->options as $value => $label) {
			if($this->isOptionSelected($value)) $out .= "<li>" . htmlspecialchars($label, ENT_QUOTES, "UTF-8") . "</li>"; 
		}
		$out .= "</ul>";	
		return $out; 
	}

	/**
	 * Get an attributes array intended for the <option> element
	 *
	 * @param string $key
	 * @return array
	 *
	 */
	protected function getOptionAttributes($key) {
		if(!isset($this->optionAttributes[$key])) return array();
		return $this->optionAttributes[$key]; 
	}

	/**
	 * Get an attributes string intended for the <option> element
	 *
	 * @param string|array $key If an array, it will be assumed to the attributes you want rendered. If a key for an existing option, then 
	 * 	the attributes for that option will be rendered. 
	 * @return string
	 *
	 */
	protected function getOptionAttributesString($key) {

		if(is_array($key)) $attrs = $key; 
			else if(!isset($this->optionAttributes[$key])) return '';
			else $attrs = $this->optionAttributes[$key]; 

		return $this->getAttributesString($attrs); 
	}

	/**
	 * Process input from the provided array
	 *
	 * In this case we're having the Inputfield base process the input and we're going back and validating the value.
	 * If the value(s) that were set aren't in our specific list of options, we remove them. This is a security measure.
	 *
	 *
	 * @param array $input
	 *
	 */
	public function ___processInput(WireInputData $input) {

		parent::___processInput($input); 	

<<<<<<< HEAD
		if(!isset($input[$this->attr('name')])) {
=======
		$name = $this->attr('name');
		if(!isset($input[$name])) {
>>>>>>> cdcde4ad
			$value = $this instanceof InputfieldHasArrayValue ? array() : null;
			$this->setAttribute('value', $value); 
			return $this;
		}

		// validate that the selected posted option(s) are those from our options list 
		// removing any that aren't

		$value = $this->attr('value'); 

		if($this instanceof InputfieldHasArrayValue) {
			foreach($value as $k => $v) {
				if(!$this->isOption($v)) unset($value[$k]); 
			}

		} else if($value && !$this->isOption($value)) {
			$value = null;
		}

		$this->setAttribute('value', $value); 

		return $this; 
	}

	public function get($key) {
		if($key == 'options') return $this->options; 
		return parent::get($key); 
	}

	public function set($key, $value) {

		if($key == 'options') {
			if(is_string($value)) return $this->addOptionsString($value); 
			if(is_array($value)) $this->options = $value; 	
			return $this;
		} 

		return parent::set($key, $value); 
	}

	public function setAttribute($key, $value) {
		return parent::setAttribute($key, $value);
	}

	public function isEmpty() {
		$value = $this->attr('value');

		if(is_array($value)) {
			$cnt = count($value);
			if(!$cnt) return true; 
			if($cnt === 1) return strlen(reset($value)) === 0; 
			return false; // $cnt > 1

		} else if($value === null || $value === false) {
			return true; 

		} else {
			return strlen($value) === 0; 
		}
	}


	public function ___getConfigInputfields() {

		$inputfields = parent::___getConfigInputfields();

		// if dealing with an inputfield that has an associated fieldtype, 
		// we don't need to perform the remaining configuration
		if($this->hasFieldtype !== false) return $inputfields;

		$isInputfieldSelect = $this->className() == 'InputfieldSelect';

		$f = wire('modules')->get('InputfieldTextarea'); 
		$f->attr('name', 'options'); 
		$value = implode("\n", $this->options); 
		if(empty($value)) {
			$value = "=\nOption 1\nOption 2\nOption 3";
			if(!$isInputfieldSelect) $value = ltrim($value, '='); 
		}
		$f->attr('rows', 10); 
		$f->label = $this->_('Options');
		$f->description = $this->_('Enter the options that may be selected, one per line.');
		$f->notes = 
			($isInputfieldSelect ? $this->_('To precede your list with a blank option, enter just a equals sign "=" as the first option.') . "\n" : '') . 
			$this->_('To make an option selected, precede it with a plus sign. Example: +My Option') . "\n" . 
			$this->_('To keep a separate value and label, separate them with an equals sign. Example: value=My Option') . "\n" . 
			($isInputfieldSelect ? $this->_('To create an optgroup (option group) indent the options in the group with 3 or more spaces.') : ''); 
			
		$inputfields->add($f); 

		return $inputfields; 
	}

	
}<|MERGE_RESOLUTION|>--- conflicted
+++ resolved
@@ -295,12 +295,8 @@
 
 		parent::___processInput($input); 	
 
-<<<<<<< HEAD
-		if(!isset($input[$this->attr('name')])) {
-=======
 		$name = $this->attr('name');
 		if(!isset($input[$name])) {
->>>>>>> cdcde4ad
 			$value = $this instanceof InputfieldHasArrayValue ? array() : null;
 			$this->setAttribute('value', $value); 
 			return $this;
