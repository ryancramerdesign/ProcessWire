<?php namespace ProcessWire;

/**
 * Main multi-language support module
 *
 * This module is the front door to all the other language modules and files. 
 *
 * ProcessWire 3.x (development), Copyright 2015 by Ryan Cramer
 * https://processwire.com
 * 
 * @property int $languagesPageID
 * @property int $defaultLanguagePageID
 * @property int $languageTranslatorPageID
 * @property array $otherLanguagePageIDs Quick reference to non-default language IDs, for when needed before languages loaded
 *
 */

class LanguageSupport extends WireData implements Module, ConfigurableModule {

	/**
	 * Return information about the module
	 *
	 */
	static public function getModuleInfo() {
		return array(
			'title' => 'Languages Support',
			'version' => 103,
			'summary' => 'ProcessWire multi-language support.',
			'author' => 'Ryan Cramer',
			'autoload' => true,
			'singular' => true,
			'installs' => array(
				'ProcessLanguage', 
				'ProcessLanguageTranslator', 
				)
			);
	}

	/**
	 * Name of template used for language pages
	 *
	 */
	const languageTemplateName = 'language';

	/**
	 * Name of field used to store the language page ref
	 *
	 */
	const languageFieldName = 'language';

	/**
 	 * This module can possibly be init'd before PW's Modules class fully loads, so we keep this to prevent double initialization
	 *
	 */
	protected $initialized = false; 

	/**
	 * Reference to the default language page
	 * 
	 * @var Language|null
	 *
	 */
	protected $defaultLanguagePage = null;

	/**
	 * Array of pages that were cached before this module was loaded. 
	 * 
	 * @var array
	 *
	 */
	protected $earlyCachedPages = array();

	/**
	 * Instanceof LanguageSupportFields, if installed
	 * 
	 * @var LanguageSupportFields|null
	 *
	 */
	protected $LanguageSupportFields = null;

	/**
	 * Instanceof LanguageTabs, if installed
	 * 
	 * @var LanguageTabs|null
	 *
	 */
	protected $languageTabs = null;

	/**
	 * Construct and set our dynamic config vars
	 *
	 */
	public function __construct() {

		$this->set('initialized', false); 

		// load other required classes
		$dirname = dirname(__FILE__); 
		require_once($dirname . '/FieldtypeLanguageInterface.php'); 
		require_once($dirname . '/Language.php'); 
		require_once($dirname . '/Languages.php'); 
		require_once($dirname . '/LanguageTranslator.php');
		require_once($dirname . '/LanguagesValueInterface.php'); 
		require_once($dirname . '/LanguagesPageFieldValue.php'); 


		// set our config var placeholders
		$this->set('languagesPageID', 0); 
		$this->set('defaultLanguagePageID', 0); 
		$this->set('languageTranslatorPageID', 0); 

		// quick reference to non-default language IDs, for when needed before languages loaded
		$this->set('otherLanguagePageIDs', array()); 

	}

	/**
	 * Initialize the language support API vars
	 *
	 */
	public function init() {

		// document which pages were already cached at this point, as their values may need 
		// to be reloaded to account for language fields. 
		foreach($this->wire('pages')->getCache() as $id => $value) $this->earlyCachedPages[$id] = $value;

		// prevent possible double init
		if($this->initialized) return; 
		$this->initialized = true;

		FieldtypePageTitle::$languageSupport = true; 

		$defaultLanguagePageID = $this->defaultLanguagePageID; 

		// create the $languages API var
		$languageTemplate = $this->templates->get('language'); 
		if(!$languageTemplate) return;
		
		if(!$this->languagesPageID) {
			// fallback if LanguageSupport config lost or not accessible for some reason
			$this->languagesPageID = $this->wire('pages')->get("template=admin, name=languages"); 
		}
	
		// prevent fields like 'title' from autojoining until languages are fully loaded
		$this->wire('pages')->setAutojoin(false); 
		
		$languages = $this->wire(new Languages($this->wire('wire'), $languageTemplate, $this->languagesPageID)); 
		$_default = null; // just in case

		// ensure all languages are loaded and get instantiated versions of system/default languages
		$numOtherLanguages = 0;
		foreach($languages as $language) {
			if($language->id == $defaultLanguagePageID) {
				$this->defaultLanguagePage = $language; 
			} else if($language->name == 'default') {
				$_default = $language; // backup plan
			} else {
				$numOtherLanguages++;
			}
		}
		
		if(!$this->defaultLanguagePage) {
			if($_default) {
				$this->defaultLanguagePage = $_default;
			} else {
				$this->defaultLanguagePage = $languages->getAll()->first();
			}
		}
		$this->defaultLanguagePage->setIsDefaultLanguage();
		$languages->setDefault($this->defaultLanguagePage);
		
		// set $languages API variable
		$this->wire('languages', $languages); 

		// identify the current language from the user, or set one if it's not already
		if($this->user->language && $this->user->language->id) {
			$language = $this->user->language; 
		} else {
			$language = $this->defaultLanguagePage; 
			$this->user->language = $language; 
		}

		$this->wire('config')->dateFormat = $this->_('Y-m-d H:i:s'); // Sortable date format used in the admin
		$locale = $this->_('C'); // Value to pass to PHP's setlocale(LC_ALL, 'value') function when initializing this language // Default is 'C'. Specify '0' to skip the setlocale() call (and carry on system default).
		if($locale != '0') setlocale(LC_ALL, $locale); 

		// setup our hooks handled by this class
		$this->addHookBefore('Inputfield::render', $this, 'hookInputfieldBeforeRender');
		$this->addHookBefore('Inputfield::renderValue', $this, 'hookInputfieldBeforeRender'); 
		$this->addHookAfter('Inputfield::render', $this, 'hookInputfieldAfterRender');
		$this->addHookAfter('Inputfield::renderValue', $this, 'hookInputfieldAfterRender'); 
		$this->addHookAfter('Inputfield::processInput', $this, 'hookInputfieldAfterProcessInput'); 
		$this->addHookBefore('Inputfield::processInput', $this, 'hookInputfieldBeforeProcessInput'); 
		$this->addHookAfter('Field::getInputfield', $this, 'hookFieldGetInputfield');
		$this->pages->addHook('added', $this, 'hookPageAdded'); 
		$this->pages->addHook('deleteReady', $this, 'hookPageDeleteReady'); 
		$this->addHook('Page::setLanguageValue', $this, 'hookPageSetLanguageValue');
		$this->addHook('Page::getLanguageValue', $this, 'hookPageGetLanguageValue'); 
		

		if($this->wire('modules')->isInstalled('LanguageSupportFields')) {
			$this->LanguageSupportFields = $this->wire('modules')->get('LanguageSupportFields'); 
			$this->LanguageSupportFields->LS_init();
			if($languages->getPageEditPermissions('none') && !$this->user->hasPermission('page-edit-lang-none')) {
				$this->addHookBefore('InputfieldWrapper::renderInputfield', $this, 'hookInputfieldWrapperBeforeRenderInputfield');
			}
		}
	
		if($numOtherLanguages && $numOtherLanguages != count($this->otherLanguagePageIDs)) {
			$this->refreshLanguageIDs();
		}
		
		// restore autojoin state for pages
		$this->wire('pages')->setAutojoin(true);
	}

	/**
	 * Called by ProcessWire when API is fully ready with known $page
	 *
	 */
	public function ready() {
		// styles used by our Inputfield hooks
		if($this->wire('page')->template == 'admin') { 
			$this->config->styles->add($this->config->urls->LanguageSupport . "LanguageSupport.css"); 
			$language = $this->wire('user')->language;
			if($language) $this->config->js('LanguageSupport', array(
				'language' => array(
					'id' => $language->id, 
					'name' => $language->name,
					'title' => (string) $language->title, 
					)
			));
			if($this->wire('modules')->isInstalled('LanguageTabs')) {
				$this->languageTabs = $this->wire('modules')->get('LanguageTabs');
			}
		}

		// if languageSupportFields is here, then we have to deal with pages that loaded before this module did
		if($this->LanguageSupportFields) {
			$fieldNames = array();
			// save the names of all fields that support languages
			foreach($this->wire('fields') as $field) {
				if($field->type instanceof FieldtypeLanguageInterface) $fieldNames[] = $field->name;
			}
			// unset the values from all the early cached pages since they didn't recognize languages
			// this will force them to reload when accessed
			foreach($this->earlyCachedPages as $id => $p) {
				$t = $p->trackChanges();
				if($t) $p->setTrackChanges(false);
				foreach($fieldNames as $name) unset($p->$name); 
				if($t) $p->setTrackChanges(true); 
			}
		}
		// release this as we don't need it anymore
		$this->earlyCachedPages = array();

		if($this->LanguageSupportFields) $this->LanguageSupportFields->LS_ready(); 

	}

	/**
	 * Returns whether or not Inputfield is editable for current user in language context
	 * 
	 * Takes the page-edit-lang-none permission into account
	 * 
	 * @param Inputfield $inputfield
	 * @return bool
	 * 
	 */
	protected function editableInputfield(Inputfield $inputfield) {
		$alwaysAllowInputfields = array(
			'InputfieldWrapper',
			'InputfieldPageName',
			'InputfieldSubmit',
			'InputfieldButton',
			'InputfieldHidden',
		);
		// ignore this call if in ProcessProfile
		if($this->wire('page')->process == 'ProcessProfile') return true;
		if($this->wire('page')->process == 'ProcessLanguage') return true;
		
		$user = $this->wire('user');
		if($user->isSuperuser()) return true; 
		if($inputfield->getSetting('useLanguages')) return true; 
		if(!$this->LanguageSupportFields) return true; 
		$permissions = $this->wire('languages')->getPageEditPermissions();
		if(!isset($permissions['none'])) return true;
		if(!$this->wire('process') instanceof WirePageEditor) return true;
		if($inputfield->name == 'delete_page') return true;
		$allow = false;
		foreach($alwaysAllowInputfields as $type) {
			$type = __NAMESPACE__ . "\\$type";
			if($inputfield instanceof $type) {
				$allow = true;
				break;
			}
		}
		if($allow) return true;
		if($inputfield->hasFieldtype && $this->LanguageSupportFields->isAlternateField($inputfield->name)) return true; 
		if($this->wire('languages')->editable('none')) return true; 
		return false;
	}
	
	/**
	 * Hook before Inputfield::render to set proper default language value
	 *
	 * Only applies to Inputfields that have: useLanguages == true
	 *
	 */
	public function hookInputfieldBeforeRender(HookEvent $event) {

		/** @var Inputfield $inputfield */
		$inputfield = $event->object; 
		$user = $this->wire('user');
		$userLanguage = $user->language;
		if(!$userLanguage) return;

		// set 'value' attribute to default language values	
		if($userLanguage->id !== $this->defaultLanguagePageID) {
			$t = $inputfield->trackChanges();
			if($t) $inputfield->setTrackChanges(false);
			$inputfield->attr('value', $inputfield->get('value' . $this->defaultLanguagePageID)); 
			if($t) $inputfield->setTrackChanges(true); 
		}
	}
	
	/**
	 * Hook before InputfieldWrapper::renderInputfield 
	 *
	 * Only applies to Inputfields that have: useLanguages == false.
	 * Applies only if page-edit-lang-none permission is installed.
	 *
	 */
	public function hookInputfieldWrapperBeforeRenderInputfield(HookEvent $event) {

		/** @var Inputfield $inputfield */
		$inputfield = $event->arguments(0);
		if($inputfield->getSetting('useLanguages')) return;
		$renderValueMode = $event->arguments(1);

		if(!$this->editableInputfield($inputfield) && !$renderValueMode) {
			$event->return = '';
			$event->replace = true;
		}
	}

	/**
	 * Wrap the inputfield output with a language name label
	 *
	 * @param string $out Existing inputfield output
	 * @param string $id ID attribute to use
	 * @param Language $language
	 * @return string
	 *
	 */
	public function wrapInputfieldOutput($out, $id, Language $language) {
		
		$label = (string) $language->title;
		if(!strlen($label)) $label = $language->name; 
		$class = 'LanguageSupport';
		$labelClass = 'LanguageSupportLabel detail';
		if(!$this->wire('languages')->editable($language)) {
			$labelClass .= ' LanguageNotEditable';
			$class .= ' LanguageNotEditable';
			$label = "<s>$label</s>";
			$out = 
				"<p class='detail'>" . 
				sprintf($this->_('Changes to this field will not be saved because you do not have permission for language: %s.'), 
					$language->get('title|name')) . 
				"</p>" . 
				$out;
		}
		
		$out  = "\n<div class='$class' id='langTab_$id' data-language='$language->id'>" . 
				"\n<label for='$id' class='$labelClass'>$label</label>" . $out . 
				"\n</div>";
		return $out; 
	}

	/**
	 * Hook into Inputfield::render to duplicate inputs for other languages
	 *
	 * Only applies to Inputfields that have: useLanguages == true
	 *
	 */
	public function hookInputfieldAfterRender(HookEvent $event) {

		static $numLanguages = null;
		if(!$event->return) return; // if already empty, nothing to do
		
		/** @var Inputfield $inputfield */
		$inputfield = $event->object;
		$name = $inputfield->attr('name'); 
		
		$renderValueMode = $event->method == 'renderValue'; 
		
		/** @var Languages $languages */
		$languages = $this->wire('languages');
		if(is_null($numLanguages)) $numLanguages = $languages->count();

		// provide an automatic translation for some system/default fields if they've not been overridden in the fields editor
		if($name == 'language' && $inputfield->label == 'Language') $inputfield->label = $this->_('Language'); // Label for 'language' field in user profile
			else if($name == 'email' && $inputfield->label == 'E-Mail Address') $inputfield->label = $this->_('E-Mail Address'); // Label for 'email' field in user profile
			else if($name == 'title' && $inputfield->label == 'Title') $inputfield->label = $this->_('Title'); // Label for 'title' field used throughout ProcessWire

		// check if this is a language alternate field (i.e. title_es or title)
		if($this->LanguageSupportFields) {
			$language = $this->LanguageSupportFields->isAlternateField($name);
			if($language) {
				$event->return = $this->wrapInputfieldOutput($event->return, $inputfield->attr('id'), $language); 			
				return;
			}
		}

		if(!$inputfield->getSetting('useLanguages') || $numLanguages < 2) return;

		// keep originals to restore later (including $name, which we already got above)
		$id = $inputfield->attr('id');
		$value = $inputfield->attr('value');
		$required = $inputfield->required; 

		$trackChanges = $inputfield->trackChanges(); 
		$inputfield->setTrackChanges(false); 
		if($this->languageTabs) $this->languageTabs->resetTabs();
		$out = '';
		
		foreach($languages as $language) {
			$languageID = (int) $language->id;

			if($language->isDefault) { 
				// default language
				$newID = $id;
				$o = $event->return; 

			} else {
				// non-default language
				$newID = $id . "__$languageID";
				$newName = $name . "__$languageID";
				$inputfield->attr('id', $newID); 
				$inputfield->attr('name', $newName); 
				$valueAttr = "value$languageID";
				$inputfield->required = false;
				$inputfield->setAttribute('value', $inputfield->$valueAttr); 
				$o = $renderValueMode ? $inputfield->___renderValue() : $inputfield->___render(); 
			}
			
			$out .= $this->wrapInputfieldOutput($o, $newID, $language);
			if($this->languageTabs) $this->languageTabs->addTab($inputfield, $language); 
		}

		$inputfield->setAttribute('name', $name);
		$inputfield->setAttribute('id', $id);
		$inputfield->setAttribute('value', $value);
		$inputfield->required = $required; 
		$inputfield->setTrackChanges($trackChanges);
		
		if($this->languageTabs) {
			$out = $this->languageTabs->renderTabs($inputfield, $out); 
		}
		
		$event->return = $out; 
	}

	/**
	 * Hook before Inputfield::processInput to process input for other languages (or prevent it)
	 *
	 */
	public function hookInputfieldBeforeProcessInput(HookEvent $event) {
		
		/** @var Inputfield $inputfield */
		$inputfield = $event->object;
		$replace = false; 
		
		if($inputfield->getSetting('useLanguages')) {
			// native multi-language field
			$this->hookInputfieldBeforeRender($event); // ensures default language values are populated
			if(!$this->wire('languages')->editable($this->defaultLanguagePage)) $replace = true; 
			
		} else {
			// not a native multi-language field, check if it's language alternate or not editable
			if(!$this->editableInputfield($inputfield)) {
				$replace = true;
			} else if($inputfield->hasFieldtype && $this->LanguageSupportFields) {
				$language = $this->LanguageSupportFields->isAlternateField($inputfield->name);
				if($language && !$this->wire('languages')->editable($language)) $replace = true;
			}
		}
		
		if($replace) {
			// if field or language not editable, prevent processInput from running
			$event->replace = true;
			$event->return = $inputfield;
		}
	}

	/**
	 * Hook into Inputfield::processInput to process input for other languages
	 *
	 * Only applies to Inputfields that have: useLanguages == true
	 *
	 */
	public function hookInputfieldAfterProcessInput(HookEvent $event) {

		/** @var Inputfield $inputfield */
		$inputfield = $event->object;
		if(!$inputfield->getSetting('useLanguages')) return;
		$post = $event->arguments[0];
		$languages = $this->wire('languages');	
		
		// originals
		$name = $inputfield->attr('name');
		$id = $inputfield->attr('id');
		$value = $inputfield->attr('value');
		$required = $inputfield->required; 
		
	
		// process and set value for each language
		foreach($languages as $language) {
			
			// default language was already handled
			if($language->isDefault()) continue; 
			
			// if language isn't editable, don't process it
			if(!$languages->editable($language)) continue; 
			
			$languageID = (int) $language->id; 	
			$newID = $id . "__$languageID";
			$newName = $name . "__$languageID";
			$inputfield->setTrackChanges(false);
			$inputfield->attr('id', $newID); 
			$inputfield->attr('name', $newName); 
			// other language values not required, even if default language value is 
			$inputfield->required = false; 
			$valueAttr = "value$languageID";
			$inputfield->attr('value', $inputfield->$valueAttr); 
			$inputfield->setTrackChanges(true);
			$inputfield->___processInput($post);
			$inputfield->set($valueAttr, $inputfield->attr('value')); 
		}

		// restore originals
		$inputfield->setTrackChanges(false);
		$inputfield->setAttribute('name', $name);
		$inputfield->setAttribute('id', $id);
		$inputfield->setAttribute('value', $value);
		$inputfield->required = $required; 
		$inputfield->setTrackChanges(true); 
		
	}

	/**
	 * Hook into Field::getInputfield to change label/description to proper language
	 *
	 */
	public function hookFieldGetInputfield(HookEvent $event) {

		$language = $this->wire('user')->language; 
		if(!$language || !$language->id) return; 

		/** @var Field $field */
		$field = $event->object;
		$page = $event->arguments[0];
		$template = $page ? $page->template : null;
		$inputfield = $event->return; 
<<<<<<< HEAD
		$translatable = array('label', 'description', 'notes', 'placeholder');
=======
		$translatable = array('label', 'description', 'notes');
		$languages = $template ? $template->getLanguages() : $this->wire('languages'); 
		$useLanguages = $template && $template->noLang ? false : true;
		if(!$languages) $languages = $this->wire('languages'); 
>>>>>>> 4f2f3f84

		// populate language versions where available
		foreach($translatable as $key) {
			$langKey = $key . $language->id; // i.e. label1234
			$value = $field->$langKey; 
			if(!$value) continue; 
			$inputfield->$key = $value;
		}
		
		// see if this fieldtype supports languages natively
		if($field->type instanceof FieldtypeLanguageInterface && $useLanguages) {
			
			// populate useLanguages in the inputfield so we can detect it elsehwere
			$inputfield->set('useLanguages', true); 

			$value = $page->get($field->name);

			// set values in this field specific to each language
			foreach($languages as $language) {
				$languageValue = '';
				if(is_object($value) && $value instanceof LanguagesPageFieldValue) {
					$languageValue = $value->getLanguageValue($language->id);
				} else {
					if($language->isDefault) $languageValue = $value; 
				}
				$inputfield->set('value' . $language->id, $languageValue); 	
			}
		}

		$event->return = $inputfield; 
	}

	/**
	 * Hook called when new language added
	 *
	 */
	public function hookPageAdded(HookEvent $event) {

		$page = $event->arguments[0];
		if($page->template->name != self::languageTemplateName) return; 

		// trigger hook in $languages
		$ids = $this->otherLanguagePageIDs; 
		$ids[] = $page->id; 
		$this->set('otherLanguagePageIDs', $ids); 
		wire('languages')->added($page);

		// save this as a known language page with module settings
		// this is a shortcut used to identify language pages before the API is fully ready
		$configData = $this->wire('modules')->getModuleConfigData('LanguageSupport'); 
		$configData['otherLanguagePageIDs'][] = $page->id; 
		wire('modules')->saveModuleConfigData('LanguageSupport', $configData); 

	}

	/**
	 * Hook called when language is deleted
	 *
	 */
	public function hookPageDeleteReady(HookEvent $event) {

		$page = $event->arguments[0];
		if($page->template->name != self::languageTemplateName) return; 
		$language = $page; 

		// remove any language-specific values from any fields
		foreach($this->wire('fields') as $field) {

			$changed = false;

			foreach(array('label', 'description', 'notes') as $name) {
				$name = $name . $language->id;	
				if(!isset($field->$name)) continue;
				$field->remove($name);
				$this->message("Removed {$language->name} $name from field {$field->name}"); 
				$changed = true;
			}

			if($changed) $field->save();
		}

		// remove template labels
		foreach($this->wire('templates') as $template) {
			$name = 'label' . $page->id; 
			if(isset($template->$name)) {
				$template->remove($name); 
				$template->save();
				$this->message("Removed {$language->name} label from template {$template->name}"); 
			}
		}

		// trigger hook in $languages
		wire('languages')->deleted($page);

		// update the other language module IDs to remove the uninstalled language
		$configData = $this->wire('modules')->getModuleConfigData('LanguageSupport'); 
		$key = array_search($page->id, $configData['otherLanguagePageIDs']); 
		if($key !== false) {
			unset($configData['otherLanguagePageIDs'][$key]);
			$this->wire('modules')->saveModuleConfigData('LanguageSupport', $configData); 
		}
	}

	/**
	 * Adds a Page::setLanguageValue($language, $fieldName, $value) method 
	 * 
	 * Provides a common interface for setting all language values to a Page. 
	 * 
	 * This method exists in this class rather than one of the field-specific classes
	 * because it deals with both language fields and page names, and potentially
	 * other types of unknown types that implement LanguagesValueInterface. 
	 *
	 */
	public function hookPageSetLanguageValue(HookEvent $event) {
		
		$page = $event->object; 
		$language = $event->arguments(0);	
		$field = $event->arguments(1);
		$value = $event->arguments(2);
		$event->return = $page; 
		
		if(!is_object($language)) {
			if(ctype_digit("$language")) $language = (int) $language; 
			$language = $this->wire('languages')->get($language); 
		}
		
		if(!$language instanceof Language) throw new WireException('Unknown language set to Page::setLanguageValue'); 
		
		if($field == 'name') {
			// set page name
			if(!$this->wire('modules')->isInstalled('LanguageSupportPageNames')) {
				throw new WireException("Please install LanguageSupportPageNames module before attempting to set multi-language names/paths/URLs."); 
			}
			if($language->isDefault()) {
				$page->set("name", $value); 
			} else {
				$page->set("name$language->id", $value); 
			}
			
		} else {
			
			if(is_object($field)) $field = $field->name;
			$previousValue = $page->get($field);

			if(is_object($previousValue) && $previousValue instanceof LanguagesValueInterface) {
				// utilize existing set methods available in LanguagesValueInterface (which might be slightly quicker than the else condition method
				if(is_object($value) && $value instanceof LanguagesValueInterface) {
					// if given a LanguagesPageFieldValue, then just set it to the page
					$page->set($field, $value); 
				} else {
					// otherwise use existing setLanguageValue method provided by LanguagesValueInterface
					$previousValue->setLanguageValue($language->id, $value); 	
				}
				
			} else {
				// temporarily set user's language to field language, set the field value, then set user's language back	
				// we don't know what exactly $field might be, whether custom field or some other field, but we'll set it anyway
				$user = $this->wire('user'); 
				$userLanguage = $user->language->id != $language->id ? $user->language : null; 
				if($userLanguage) $user->language = $language; 
				$page->set($field, $value); 
				if($userLanguage) $user->language = $userLanguage; 
			}
		}	
	}

	/**
	 * Adds a Page::getLanguageValue($language, $fieldName) method 
	 * 
	 * Provides a common interface for getting all language values from a Page. 
	 *
	 * This method exists in this class rather than one of the field-specific classes
	 * because it deals with both language fields and page names, and potentially
	 * other types of unknown types that implement LanguagesValueInterface.
	 *
	 */
	public function hookPageGetLanguageValue(HookEvent $event) {
		
		$page = $event->object; 
		$language = $event->arguments(0); 
		$field = $event->arguments(1);
		$value = null;
		
		if(!is_object($language)) {
			if(ctype_digit("$language")) $language = (int) $language;
			$language = $this->wire('languages')->get($language);
		}
		
		if(!$language instanceof Language) throw new WireException('Unknown language sent to Page::getLanguageValue'); 
		
		if($field == 'name') {
			// get a page name 
			if($language->isDefault()) {
				$value = $page->name; 
			} else {
				$value = $page->get("name$language->id"); 
			}
			
		} else {
			
			if(is_object($field)) $field = $field->name;
			$value = $page->get($field);

			if(is_object($value) && $value instanceof LanguagesValueInterface) {
				$value = $value->getLanguageValue($language->id); 
				
			} else {
				// temporarily set user's language to field language, get the field value, then set user's language back	
				$user = $this->wire('user');
				$userLanguage = $user->language->id != $language->id ? $user->language : null;
				if($userLanguage) $user->language = $language;
				$value = $page->get($field); 
				if($userLanguage) $user->language = $userLanguage;
			}
		}
		
		$event->return = $value; 
	}

	/**
	 * Module configuration screen
	 *
	 */
	public static function getModuleConfigInputfields(array $data) {
		$form = new InputfieldWrapper();
		// TBA
		return $form; 
	}

	/**
	 * Refresh the config stored value for $this->otherLanguagePageIDs
	 * 
	 */
	public function refreshLanguageIDs() {
		$this->message('Refreshing other language page IDs', Notice::debug); 
		if(!$this->wire('languages')) return;
		$ids = array();
		foreach($this->wire('languages') as $language) {
			if($language->isDefault()) continue; 
			$ids[] = $language->id; 
		}
		if($this->otherLanguagePageIDs != $ids) {
			$this->set('otherLanguagePageIDs', $ids);
			$configData = $this->wire('modules')->getModuleConfigData('LanguageSupport');
			if($configData['otherLanguagePageIDs'] != $ids) {
				$configData['otherLanguagePageIDs'] = $ids;
				$this->wire('modules')->saveModuleConfigData('LanguageSupport', $configData);
			}
		}
	}
	

	/**
	 * Install or uninstall by loading the LanguageSupportInstall script
	 *
	 */
	protected function installer($install = true) {
		require_once($this->config->paths->LanguageSupport . 'LanguageSupportInstall.php'); 
		$installer = $this->wire(new LanguageSupportInstall());
		if($install) $installer->install();
			else $installer->uninstall();
	}

	/**
	 * Get the LanguageTabs module instance, if it is installed, or null if not
	 * 
	 * @return LanguageTabs|null
	 * 
	 */
	public function getLanguageTabs() {
		return $this->languageTabs;
	}

	/**
	 * Install the module
	 *
	 */
	public function ___install() {
		$this->installer(true); 
	}

	/**
	 * Uninstall the module
	 *
	 */
	public function ___uninstall() {
		$this->installer(false);
	}

}<|MERGE_RESOLUTION|>--- conflicted
+++ resolved
@@ -562,14 +562,10 @@
 		$page = $event->arguments[0];
 		$template = $page ? $page->template : null;
 		$inputfield = $event->return; 
-<<<<<<< HEAD
 		$translatable = array('label', 'description', 'notes', 'placeholder');
-=======
-		$translatable = array('label', 'description', 'notes');
 		$languages = $template ? $template->getLanguages() : $this->wire('languages'); 
 		$useLanguages = $template && $template->noLang ? false : true;
 		if(!$languages) $languages = $this->wire('languages'); 
->>>>>>> 4f2f3f84
 
 		// populate language versions where available
 		foreach($translatable as $key) {
