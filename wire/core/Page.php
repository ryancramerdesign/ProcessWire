<?php

/**
 * ProcessWire Page
 *
 * Page is the class used by all instantiated pages and it provides functionality for:
 *
 * 1. Providing get/set access to the Page's properties
 * 2. Accessing the related hierarchy of pages (i.e. parents, children, sibling pages)
 * 
 * ProcessWire 2.x 
 * Copyright (C) 2013 by Ryan Cramer 
 * Licensed under GNU/GPL v2, see LICENSE.TXT
 * 
 * http://processwire.com
 *
 * @link http://processwire.com/api/variables/page/ Offical $page Documentation
 * @link http://processwire.com/api/selectors/ Official Selectors Documentation
 *
 * @property int $id The numbered ID of the current page
 * @property string $name The name assigned to the page, as it appears in the URL
 * @property string $title The page's title (headline) text
 * @property string $path The page's URL path from the homepage (i.e. /about/staff/ryan/)
 * @property string $url The page's URL path from the server's document root (may be the same as the $page->path)
 * @property string $httpUrl Same as $page->url, except includes protocol (http or https) and hostname.
 * @property Page $parent The parent Page object or a NullPage if there is no parent.
 * @property int $parent_id The numbered ID of the parent page or 0 if homepage or NullPage.
 * @property PageArray $parents All the parent pages down to the root (homepage). Returns a PageArray.
 * @property Page $rootParent The parent page closest to the homepage (typically used for identifying a section)
 * @property Template $template The Template object this page is using
 * @property FieldsArray $fields All the Fields assigned to this page (via it's template, same as $page->template->fields). Returns a FieldsArray.
 * @property int $numChildren The number of children (subpages) this page has, with no exclusions (fast).
 * @property int $numVisibleChildren The number of visible children (subpages) this page has. Excludes unpublished, no-access, hidden, etc.
 * @property PageArray $children All the children (subpages) of this page. Returns a PageArray. See also $page->children($selector).
 * @property Page $child The first child of this page. Returns a Page. See also $page->child($selector).
 * @property PageArray $siblings All the sibling pages of this page. Returns a PageArray. See also $page->siblings($selector).
 * @property Page $next This page's next sibling page, or NullPage if it is the last sibling. See also $page->next($pageArray).
 * @property Page $prev This page's previous sibling page, or NullPage if it is the first sibling. See also $page->prev($pageArray).
 * @property string $created Unix timestamp of when the page was created
 * @property string $modified Unix timestamp of when the page was last modified
 * @property User $createdUser The user that created this page. Returns a User or a NullUser.
 * @property User $modifiedUser The user that last modified this page. Returns a User or a NullUser.
 * @property PagefilesManager $filesManager
 * @property bool $outputFormatting Whether output formatting is enabled or not. 
 * @property Page|null $parentPrevious Previous parent, if changed. Null if not. 
 * @property Template|null $templatePrevious Previous template, if changed. Null if not. 
 * @property string $namePrevious Previous name, if changed. Blank if not. 
 * @property int $sort Sort order of this page relative to siblings (applicable when manual sorting is used).  
 * @property string $sortfield Field that a page is sorted by relative to its siblings (default=sort, which means drag/drop manual)
 * 
 * @method string render() Returns rendered page markup. echo $page->render();
 * @method bool viewable() Returns true if the page is viewable by the current user, false if not. 
 * @method bool editable() Returns true if the page is editable by the current user, false if not. Optionally specify a field to see if that field is editable.
 * @method bool publishable() Returns true if the page is publishable by the current user, false if not. 
 * @method bool listable() Returns true if the page is listable by the current user, false if not. 
 * @method bool deleteable() Returns true if the page is deleteable by the current user, false if not. 
 * @method bool addable($pageToAdd) Returns true if the current user can add children to the page, false if not. Optionally specify the page to be added for additional access checking. 
 * @method bool moveable($newParent) Returns true if the current user can move this page. Optionally specify the new parent to check if the page is moveable to that parent. 
 * @method bool sortable() Returns true if the current user can change the sort order of the current page (within the same parent). 
 *
 */

class Page extends WireData implements Countable {

	/*
	 * The following constant flags are specific to a Page's 'status' field. A page can have 1 or more flags using bitwise logic. 
	 * Status levels 1024 and above are excluded from search by the core. Status levels 16384 and above are runtime only and not 
	 * stored in the DB unless for logging or page history.
	 *
	 * If the under 1024 status flags are expanded in the future, it must be ensured that the combined value of the searchable flags 
	 * never exceeds 1024, otherwise issues in Pages::find() will need to be considered. 
	 *
	 * The status levels 16384 and above can safely be changed as needed as they are runtime only. 
	 *
	 */
	const statusOn = 1; 			// base status for all pages
	const statusLocked = 4; 		// page locked for changes. Not enforced by the core, but checked by Process modules. 
	const statusSystemID = 8; 		// page is for the system and may not be deleted or have it's id changed (everything else, okay)
	const statusSystem = 16; 		// page is for the system and may not be deleted or have it's id, name, template or parent changed
	const statusHidden = 1024;		// page is excluded selector methods like $pages->find() and $page->children() unless status is specified, like "status&1"
	const statusUnpublished = 2048; 	// page is not published and is not renderable. 
	const statusTrash = 8192; 		// page is in the trash
	const statusDeleted = 16384; 		// page is deleted (runtime only)
	const statusSystemOverride = 32768; 	// page is in a state where system flags may be overridden
	const statusCorrupted = 131072; 	// page was corrupted at runtime and is NOT saveable: see setFieldValue() and $outputFormatting. (runtime)
	const statusMax = 9999999;		// number to use for max status comparisons, runtime only
	
	/**
	 * Status string shortcuts, so that status can be specified as a word
	 * 
	 * See also: self::getStatuses() method. 
	 * 
	 */
	static protected $statuses = array(
		'locked' => self::statusLocked,
		'systemID' => self::statusSystemID,
		'system' => self::statusSystem,
		'hidden' => self::statusHidden,
		'unpublished' => self::statusUnpublished,
		'trash' => self::statusTrash,
		'deleted' => self::statusDeleted,
		);

	/**
	 * The Template this page is using (object)
	 *
	 */
	protected $template; 

	/**
	 * The previous template used by the page, if it was changed during runtime. 	
	 *
	 * Allows Pages::save() to delete data that's no longer used. 
	 *
	 */
	private $templatePrevious; 

	/**
	 * Parent Page - Instance of Page
	 *
	 */
	protected $parent = null;

	/**
	 * The previous parent used by the page, if it was changed during runtime. 	
	 *
	 * Allows Pages::save() to identify when the parent has changed
	 *
	 */
	private $parentPrevious; 

	/**
	 * The previous name used by this page, if it changed during runtime.
	 *
	 */
	private $namePrevious; 

	/**
	 * The previous status used by this page, if it changed during runtime.
	 *
	 */
	private $statusPrevious; 

	/**
	 * Reference to the Page's template file, used for output. Instantiated only when asked for. 
	 *
	 */
	private $output; 

	/**
	 * Instance of PageFilesManager, which manages and migrates file versions for this page
	 *
	 * Only instantiated upon request, so access only from filesManager() method in Page class. 
	 * Outside API can use $page->filesManager.
	 *
	 */
	private $filesManager = null;

	/**
	 * Field data that queues while the page is loading. 
	 *
	 * Once setIsLoaded(true) is called, this data is processed and instantiated into the Page and the fieldDataQueue is emptied (and no longer relevant)	
	 *
	 */
	protected $fieldDataQueue = array();

	/**
	 * Is this a new page (not yet existing in the database)?
	 *
	 */
	protected $isNew = true; 

	/**
	 * Is this Page finished loading from the DB (i.e. Pages::getById)?
	 *
	 * When false, it is assumed that any values set need to be woken up. 
	 * When false, it also assumes that built-in properties (like name) don't need to be sanitized. 
	 *
	 * Note: must be kept in the 'true' state. Pages::getById sets it to false before populating data and then back to true when done.
	 *
	 */
	protected $isLoaded = true;

	/**
	 * Is this page allowing it's output to be formatted?
	 *
	 * If so, the page may not be saveable because calls to $page->get(field) are returning versions of 
	 * variables that may have been formatted at runtime for output. An exception will be thrown if you
	 * attempt to set the value of a formatted field when $outputFormatting is on. 
	 *
	 * Output formatting should be turned off for pages that you are manipulating and saving. 
	 * Whereas it should be turned on for pages that are being used for output on a public site. 
	 * Having it on means that Textformatters and any other output formatters will be executed
	 * on any values returned by this page. Likewise, any values you set to the page while outputFormatting
	 * is set to true are considered potentially corrupt. 
	 *
	 */
	protected $outputFormatting = false; 

	/**
	 * A unique instance ID assigned to the page at the time it's loaded (for debugging purposes only)
	 *
	 */
	protected $instanceID = 0; 

	/**
	 * IDs for all the instances of pages, used for debugging and testing.
	 *
	 * Indexed by $instanceID => $pageID
	 *
	 */
	static public $instanceIDs = array();

	/**
	 * Stack of ID indexed Page objects that are currently in the loading process. 
	 *
	 * Used to avoid possible circular references when multiple pages referencing each other are being populated at the same time.
	 *
	 */
	static public $loadingStack = array();

	/**
	 * Controls the behavior of Page::__isset function
	 *
	 * false = isset($page->var) returns true if 'var' is a valid field for page AND IS LOADED. (default behavior)
	 * true = isset($page->var) returns true if 'var' is a valid field for page, same has $page->has('var'); 
	 *
	 * This is a static setting affecting all pages. It is provided for template engines that use isset() or empty() 
	 * to verify the validity of a property name for an object (i.e. Twig).
	 * 
	 */
	static public $issetHas = false; 

	/**
	 * The current page number, starting from 1
	 *
	 * @deprecated, use $input->pageNum instead. 
	 *
	 */
	protected $pageNum = 1; 

	/**
	 * Reference to main config, optimization so that get() method doesn't get called
	 *
	 */
	protected $config = null; 

	/**
	 * When true, exceptions won't be thrown when values are set before templates
	 *
	 */
	protected $quietMode = false;

	/**
	 * Cached User that created this page
	 * 
	 */
	protected $createdUser = null;

	/**
	 * Cached User that last modified the page
	 * 
	 */
	protected $modifiedUser = null;

	/**
	 * Page-specific settings which are either saved in pages table, or generated at runtime.
	 *
	 */
	protected $settings = array(
		'id' => 0, 
		'name' => '', 
		'status' => 1, 
		'numChildren' => 0, 
		'sort' => -1, 
		'sortfield' => 'sort', 
		'modified_users_id' => 0, 
		'created_users_id' => 0,
		); 

	/**
	 * Create a new page in memory. 
	 *
	 * @param Template $tpl Template object this page should use. 
	 *
	 */
	public function __construct(Template $tpl = null) {

		if(!is_null($tpl)) $this->template = $tpl;
		$this->useFuel(false); // prevent fuel from being in local scope
		$this->parentPrevious = null;
		$this->templatePrevious = null;
		$this->statusPrevious = null;
	}

	/**
	 * Destruct this page instance
	 *
	 */
	public function __destruct() {
		if($this->instanceID) {
			// remove from the record of instanceID, so that we have record of page's that HAVEN'T been destructed. 
			unset(self::$instanceIDs[$this->instanceID]); 
		}
	}

	/**
	 * Clone this page instance
	 *
	 */
	public function __clone() {
		$track = $this->trackChanges();
		$this->setTrackChanges(false); 
		if($this->filesManager) {
			$this->filesManager = clone $this->filesManager; 
			$this->filesManager->setPage($this);
		}
		foreach($this->template->fieldgroup as $field) {
			$name = $field->name; 
			if(!$field->type->isAutoload() && !isset($this->data[$name])) continue; // important for draft loading
			$value = $this->get($name); 
			// no need to clone non-objects, as they've already been cloned
			if(!is_object($value)) continue;
			// if value doesn't resolve to a page, then create a clone of it
			if(!$value instanceof Page) $this->set($name, clone $value); // attempt re-commit
			// if value is Pagefiles, then tell it the new page
			if($value instanceof Pagefiles) $this->get($name)->setPage($this); 

		}
		$this->instanceID .= ".clone";
		if($track) $this->setTrackChanges(true); 
	}

	/**
	 * Set the value of a page property
	 *
	 * @param string $key Property to set
	 * @param mixed $value
	 * @return Page Reference to this Page
	 * @see __set
	 * @throws WireException
	 *
	 */
	public function set($key, $value) {

		if(($key == 'id' || $key == 'name') && $this->settings[$key] && $value != $this->settings[$key]) 
			if(	($key == 'id' && (($this->settings['status'] & Page::statusSystem) || ($this->settings['status'] & Page::statusSystemID))) ||
				($key == 'name' && (($this->settings['status'] & Page::statusSystem)))) {
					throw new WireException("You may not modify '$key' on page '{$this->path}' because it is a system page"); 
		}

		switch($key) {
			case 'id':
				if(!$this->isLoaded) Page::$loadingStack[(int) $value] = $this;
				// no break is intentional
			case 'sort': 
			case 'numChildren': 
			case 'num_children':
				$value = (int) $value; 
				if($key == 'num_children') $key = 'numChildren';
				if($this->settings[$key] !== $value) $this->trackChange($key); 
				$this->settings[$key] = $value; 
				break;
			case 'status':
				$this->setStatus($value); 
				break;
			case 'statusPrevious':
				$this->statusPrevious = is_null($value) ? null : (int) $value; 
				break;
			case 'name':
				if($this->isLoaded) {
					$beautify = empty($this->settings[$key]); 
					$value = $this->wire('sanitizer')->pageName($value, $beautify); 
					if($this->settings[$key] !== $value) {
						if($this->settings[$key] && empty($this->namePrevious)) $this->namePrevious = $this->settings[$key];
						$this->trackChange($key); 
					}
				}
				$this->settings[$key] = $value; 
				break;
			case 'parent': 
			case 'parent_id':
				if(($key == 'parent_id' || is_int($value)) && $value) $value = $this->wire('pages')->get((int)$value); 
					else if(is_string($value)) $value = $this->wire('pages')->get($value); 
				if($value) $this->setParent($value);
				break;
			case 'parentPrevious':
				if(is_null($value) || $value instanceof Page) $this->parentPrevious = $value; 
				break;
			case 'template': 
			case 'templates_id':
				if($key == 'templates_id' && $this->template && $this->template->id == $value) break;
				if($key == 'templates_id') $value = $this->wire('templates')->get((int)$value); 
				$this->setTemplate($value); 
				break;
			case 'created': 
			case 'modified':
				if(!ctype_digit("$value")) $value = strtotime($value); 
				$this->settings[$key] = (int) $value; 
				break;
			case 'created_users_id':
			case 'modified_users_id': 
				$this->settings[$key] = (int) $value; 
				break;
			case 'createdUser':
			case 'modifiedUser':
				$this->setUser($value, strpos($key, 'created') === 0 ? 'created' : 'modified'); 
				break;
			case 'sortfield':
				if($this->template && $this->template->sortfield) break;
				$value = $this->wire('pages')->sortfields()->decode($value); 
				if($this->settings[$key] != $value) $this->trackChange($key); 
				$this->settings[$key] = $value; 
				break;
			case 'isLoaded': 
				$this->setIsLoaded($value); 
				break;
			case 'pageNum':
				$this->pageNum = ((int) $value) > 1 ? (int) $value : 1; 
				break;
			case 'instanceID': 
				$this->instanceID = $value; 
				self::$instanceIDs[$value] = $this->settings['id']; 
				break;
			default:
				if($this->quietMode && !$this->template) return parent::set($key, $value); 

				$this->setFieldValue($key, $value, $this->isLoaded); 

		}
		return $this; 
	}

	/**
	 * Set a value to a page without tracking changes and without exceptions
	 *
	 * Otherwise same as set()
	 *
	 * @param string $key
	 * @param mixed $value
	 * @return $this
	 *
	 */
	public function setQuietly($key, $value) {
		$this->quietMode = true; 
		parent::setQuietly($key, $value);
		$this->quietMode = false;
		return $this; 
	}


	/**
	 * Set the value of a field that is defined in the page's Fieldgroup
	 *
	 * This may not be called when outputFormatting is on. 
	 *
	 * This is for internal use. API should generally use the set() method, but this is kept public for the minority of instances where it's useful.
	 *
	 * @param string $key
	 * @param mixed $value
	 * @param bool $load Should the existing value be loaded for change comparisons? (applicable only to non-autoload fields)
	 * @return $this
	 * @throws WireException
	 *
	 */
	public function setFieldValue($key, $value, $load = true) {

		if(!$this->template) throw new WireException("You must assign a template to the page before setting custom field values."); 

		// if the page is not yet loaded and a '__' field was set, then we queue it so that the loaded() method can 
		// instantiate all those fields knowing that all parts of them are present for wakeup. 
		if(!$this->isLoaded && strpos($key, '__')) {
			list($key, $subKey) = explode('__', $key); 
			if(!isset($this->fieldDataQueue[$key])) $this->fieldDataQueue[$key] = array();
			$this->fieldDataQueue[$key][$subKey] = $value; 
			return $this;
		}

		if(!$field = $this->template->fieldgroup->getField($key)) {
			// not a known/saveable field, let them use it for runtime storage
			return parent::set($key, $value); 
		}

		// if a null value is set, then ensure the proper blank type is set to the field
		if(is_null($value)) {
			return parent::set($key, $field->type->getBlankValue($this, $field)); 
		}

		// if the page is currently loading from the database, we assume that any set values are 'raw' and need to be woken up
		if(!$this->isLoaded) {

			// send the value to the Fieldtype to be woken up for storage in the page
			$value = $field->type->wakeupValue($this, $field, $value); 

			// page is currently loading, so we don't need to continue any further
			return parent::set($key, $value); 
		}

		// check if the field hasn't been already loaded
		if(is_null(parent::get($key))) {
			// this field is not currently loaded. if the $load param is true, then ...
			// retrieve old value first in case it's not autojoined so that change comparisons and save's work 
			if($load && $this->isLoaded) $this->get($key); 

		} else if($this->outputFormatting && $field->type->formatValue($this, $field, $value) != $value) { 
			// The field has been loaded or dereferenced from the API, and this field changes when formatters are applied to it. 
			// There is a good chance they are trying to set a formatted value, and we don't allow this situation because the 
			// possibility of data corruption is high. We set the Page::statusCorrupted status so that Pages::save() can abort.
			$this->set('status', $this->status | self::statusCorrupted); 
		}

		// isLoaded so sanitizeValue can determine if it can perform a typecast rather than a full sanitization (when helpful)
		// we don't use setIsLoaded() so as to avoid triggering any other functions
		$isLoaded = $this->isLoaded;
		if(!$load) $this->isLoaded = false;
		// ensure that the value is in a safe format and set it 
		$value = $field->type->sanitizeValue($this, $field, $value); 
		// Silently restore isLoaded state
		if(!$load) $this->isLoaded = $isLoaded;

		return parent::set($key, $value); 
	}

	/**
	 * Get the value of a requested Page property
	 *
	 * @param string $key
	 * @return mixed
	 * @see __get
	 *
	 */
	public function get($key) {
		if(is_array($key)) $key = implode('|', $key); 
		$value = null;
		switch($key) {
			case 'parent_id':
			case 'parentID': 
				$value = $this->parent ? $this->parent->id : 0; 
				break;
			case 'child':
				$value = $this->child(); 
				break;
			case 'children':
			case 'subpages': // PW1 
				$value = $this->children();
				break;
			case 'has_parent':
			case 'hasParent': 
				$value = $this->parents();
				break;
			case 'parent':
			case 'parents':
			case 'rootParent':
			case 'siblings':
			case 'next':
			case 'prev':
			case 'url':
			case 'path':
			case 'outputFormatting': 
			case 'isTrash': 
				$value = $this->{$key}(); 
				break;
			case 'httpUrl': 
			case 'httpURL': 
				$value = $this->httpUrl();
				break;
			case 'fieldgroup': 
			case 'fields':
				$value = $this->template->fieldgroup; 
				break; 
			case 'template':
			case 'templatePrevious':
			case 'parentPrevious':
			case 'namePrevious':
			case 'statusPrevious':
			case 'isLoaded':
			case 'isNew':
			case 'pageNum':
			case 'instanceID': 
				$value = $this->$key; 
				break;
			case 'out':
			case 'output':
				$value = $this->output();
				break;
			case 'filesManager':
				$value = $this->filesManager();
				break;
			case 'name':
				$value = $this->settings['name'];
				break;
			case 'modified_users_id': 
			case 'modifiedUsersID':
			case 'modifiedUserID':
				$value = (int) $this->settings['modified_users_id']; 
				break;
			case 'created_users_id':
			case 'createdUsersID':
			case 'createdUserID': 
				$value = (int) $this->settings['created_users_id'];
				break;
			case 'modifiedUser':
				if(!$this->modifiedUser) {
					if($this->settings['modified_users_id'] == $this->wire('user')->id) $this->modifiedUser = $this->wire('user'); // prevent possible recursion loop
						else $this->modifiedUser = $this->wire('users')->get((int) $this->settings['modified_users_id']);
				}
				$this->modifiedUser->of($this->of());
				$value = $this->modifiedUser; 
				break;
			case 'createdUser':
				if(!$this->createdUser) {
					if($this->settings['created_users_id'] == $this->wire('user')->id) $this->createdUser = $this->wire('user'); // prevent recursion
						else $this->createdUser = $this->wire('users')->get((int) $this->settings['created_users_id']); 
				}
				$this->createdUser->of($this->of());
				$value = $this->createdUser; 
				break;
			case 'urlSegment':
				$value = $this->wire('input')->urlSegment1; // deprecated, but kept for backwards compatibility
				break;
			case 'accessTemplate': 
				$value = $this->getAccessTemplate();
				break;
			case 'num_children': 
			case 'numChildren': 
				$value = $this->settings['numChildren'];
				break;
			case 'numChildrenVisible':
			case 'numVisibleChildren':
				$value = $this->numChildren(true);
				break;
			default:
				if($key && isset($this->settings[(string)$key])) return $this->settings[$key]; 

				if(($value = $this->getFieldFirstValue($key)) !== null) return $value; 
				if(($value = $this->getFieldValue($key)) !== null) return $value;

				// if there is a selector, we'll assume they are using the get() method to get a child
				if(Selectors::stringHasOperator($key)) return $this->child($key);

				// check if it's a field.subfield property, but only if output formatting is off
				if(!$this->outputFormatting() && strpos($key, '.') !== false && ($value = $this->getDot($key)) !== null) return $value;

				// optionally let a hook look at it
				if(self::isHooked('Page::getUnknown()')) return $this->getUnknown($key);
		}

		return $value; 
	}

	/**
	 * Hookable method called when a request to a field was made that didn't match anything
	 *
	 * Hooks that want to inject something here should hook after and modify the $event->return.
	 *
	 * @param string $key Name of property.
	 * @return null|mixed Returns null if property not known, or a value if it is.
	 *
	 */
	public function ___getUnknown($key) {
		return null;
	}

	/**
	 * Handles get() method requests for properties that include a period like "field.subfield"
	 *
	 * Typically these resolve to objects, and the subfield is pulled from the object.
	 * Currently we only allow this dot syntax when output formatting is off. This limitation may be removed
	 * but we have to consider potential security implications before doing so.
	 *
	 * @param string $key Property name in field.subfield format
	 * @return null|mixed Returns null if not found or invalid. Returns property value on success.
	 *
	 */
	public function getDot($key) {
		if(strpos($key, '.') === false) return $this->get($key);
		$of = $this->outputFormatting();
		if($of) $this->setOutputFormatting(false);
		$value = self::_getDot($key, $this);
		if($of) $this->setOutputFormatting(true);
		return $value; 
	}

	/**
	 * Given a Multi Key, determine if there are multiple keys requested and return the first non-empty value
	 *
	 * A Multi Key is a string with multiple field names split by pipes, i.e. headline|title
	 *
	 * Example: browser_title|headline|title - Return the value of the first field that is non-empty
	 *
	 * @param string $multiKey
	 * @return null|mixed Returns null if no values match, or if there aren't multiple keys split by "|" chars
	 *
	 */
	protected function getFieldFirstValue($multiKey) {

		// looking multiple keys split by "|" chars, and not an '=' selector
		if(strpos($multiKey, '|') === false || strpos($multiKey, '=') !== false) return null;

		$value = null;
		$keys = explode('|', $multiKey); 

		foreach($keys as $key) {
			$value = $this->getFieldValue($key);
			if(is_string($value)) $value = trim($value); 
			if($value) break;
		}

		return $value;
	}

	/**
	 * Get the value for a non-native page field, and call upon Fieldtype to join it if not autojoined
	 *
	 * @param string $key
	 * @return null|mixed
	 *
	 */
	protected function getFieldValue($key) {
		if(!$this->template) return null;
		$field = $this->template->fieldgroup->getField($key); 
		$value = parent::get($key); 
		if(!$field) return $value;  // likely a runtime field, not part of our data

		// if the value is already loaded, return it 
		if(!is_null($value)) return $this->outputFormatting ? $field->type->formatValue($this, $field, $value) : $value; 
		$track = $this->trackChanges();
		$this->setTrackChanges(false); 
		$value = $field->type->loadPageField($this, $field); 
		if(is_null($value)) $value = $field->type->getDefaultValue($this, $field); 
			else $value = $field->type->wakeupValue($this, $field, $value); 

		// if outputFormatting is being used, turn it off because it's not necessary here and may throw an exception
		$outputFormatting = $this->outputFormatting; 
		if($outputFormatting) $this->setOutputFormatting(false); 
		$this->setFieldValue($key, $value, false);
		if($outputFormatting) $this->setOutputFormatting(true); 
		
		$value = parent::get($key); 	
		if(is_object($value) && $value instanceof Wire) $value->resetTrackChanges(true);
		if($track) $this->setTrackChanges(true); 
		return $this->outputFormatting ? $field->type->formatValue($this, $field, $value) : $value; 
	}

	/**
	 * Get the raw/unformatted value of a field, regardless of what $this->outputFormatting is set at
	 *
	 */
	public function getUnformatted($key) {
		$outputFormatting = $this->outputFormatting; 
		if($outputFormatting) $this->setOutputFormatting(false); 
		$value = $this->get($key); 
		if($outputFormatting) $this->setOutputFormatting(true); 
		return $value; 
	}


	/**
	 * @see get
	 *
	 */
	public function __get($key) {
		return $this->get($key); 
	}

	/**
	 * @see set
	 *
	 */
	public function __set($key, $value) {
		$this->set($key, $value); 
	}

	/**
	 * Set the 'status' setting, with some built-in protections
	 *
	 */
	protected function setStatus($value) {
		$value = (int) $value; 
		$override = $this->settings['status'] & Page::statusSystemOverride; 
		if(!$override) { 
			if($this->settings['status'] & Page::statusSystemID) $value = $value | Page::statusSystemID;
			if($this->settings['status'] & Page::statusSystem) $value = $value | Page::statusSystem; 
		}
		if($this->settings['status'] != $value) {
			$this->trackChange('status');
			$this->statusPrevious = $this->settings['status'];
		}
		$this->settings['status'] = $value;
		if($value & Page::statusDeleted) {
			// disable any instantiated filesManagers after page has been marked deleted
			// example: uncache method polls filesManager
			$this->filesManager = null; 
		}
	}

	/**
	 * Set this Page's Template object
	 *
	 */
	protected function setTemplate($tpl) {
		if(!is_object($tpl)) $tpl = $this->wire('templates')->get($tpl); 
		if(!$tpl instanceof Template) throw new WireException("Invalid value sent to Page::setTemplate"); 
		if($this->template && $this->template->id != $tpl->id) {
			if($this->settings['status'] & Page::statusSystem) throw new WireException("Template changes are disallowed on this page"); 
			if(is_null($this->templatePrevious)) $this->templatePrevious = $this->template; 
			$this->trackChange('template'); 
		}
		if($tpl->sortfield) $this->settings['sortfield'] = $tpl->sortfield; 
		$this->template = $tpl; 
		return $this;
	}


	/**
	 * Set this page's parent Page
	 *
	 */
	protected function setParent(Page $parent) {
		if($this->parent && $this->parent->id == $parent->id) return $this; 
		$this->trackChange('parent');
		if(($this->parent && $this->parent->id) && $this->parent->id != $parent->id) {
			if($this->settings['status'] & Page::statusSystem) throw new WireException("Parent changes are disallowed on this page"); 
			$this->parentPrevious = $this->parent; 
		}
		$this->parent = $parent; 
		return $this; 
	}


	/**
	 * Set either the createdUser or the modifiedUser 
	 *
	 * @param User|int|string $user User object or integer/string representation of User
	 * @param string $userType Must be either 'created' or 'modified' 
	 * @return $this
	 * @throws WireException
	 *
	 */
	protected function setUser($user, $userType) {

		if(!$user instanceof User) $user = $this->wire('users')->get($user); 

		// if they are setting an invalid user or unknown user, then the Page defaults to the super user
		if(!$user || !$user->id) $user = $this->wire('users')->get(wire('config')->superUserPageID); 

		if($userType == 'created') {
			$field = 'created_users_id';
			$this->createdUser = $user; 
		} else if($userType == 'modified') {
			$field = 'modified_users_id';
			$this->modifiedUser = $user; 
		} else {
			throw new WireException("Unknown user type in Page::setUser(user, type)"); 
		}

		$existingUserID = $this->settings[$field]; 
		if($existingUserID != $user->id) $this->trackChange($field); 
		$this->settings[$field] = $user->id; 
		return $this; 	
	}

	/**
	 * Find Pages in the descendent hierarchy
	 *
	 * Same as Pages::find() except that the results are limited to descendents of this Page
	 *
	 * @param string $selector Selector string
	 * @param array $options Same as the $options array passed to $pages->find(). 
	 * @return PageArray
	 * @see Pages::find
	 *
	 */
	public function find($selector = '', $options = array()) {
		if(!$this->numChildren) return new PageArray();
		$selector = "has_parent={$this->id}, $selector"; 
		return $this->wire('pages')->find(trim($selector, ", "), $options); 
	}

	/**
	 * Return this page's children pages, optionally filtered by a selector
	 *
	 * @param string $selector Selector to use, or omit to return all children
	 * @param array $options Options per Pages::find
	 * @return PageArray
	 *
	 */
	public function children($selector = '', $options = array()) {
		return $this->traversal()->children($this, $selector, $options); 
	}

	/**
	 * Return number of children, optionally with conditions
	 *
	 * Use this over $page->numChildren property when you want to specify a selector, or when you want the result to
	 * include only visible children. See the options for the $selector argument. 
	 *
	 * @param bool|string $selector 
	 *	When not specified, result includes all children without conditions, same as $page->numChildren property.
	 *	When a string, a selector string is assumed and quantity will be counted based on selector.
	 * 	When boolean true, number includes only visible children (excludes unpublished, hidden, no-access, etc.)
	 *	When boolean false, number includes all children without conditions, including unpublished, hidden, no-access, etc.
	 * @return int Number of children
	 *
	 */
<<<<<<< HEAD
	public function numChildren($onlyViewable = false) {
		if(!$onlyViewable) return $this->settings['numChildren'];
		return $this->children('limit=2')->getTotal();
=======
	public function numChildren($selector = null) {
		if(!$this->settings['numChildren'] || is_null($selector)) return $this->settings['numChildren']; 
		return $this->traversal()->numChildren($this, $selector); 
>>>>>>> 99670e30
	}

	/**
	 * Return the page's first single child that matches the given selector. 
	 *
	 * Same as children() but returns a Page object or NullPage (with id=0) rather than a PageArray
	 *
	 * @param string $selector Selector to use, or blank to return the first child. 
	 * @param array $options Options per Pages::find
	 * @return Page|NullPage
	 *
	 */
	public function child($selector = '', $options = array()) {
		return $this->traversal()->child($this, $selector, $options); 
	}

	/**
	 * Return this page's parent Page, or the closest parent matching the given selector.
	 *
	 * @param string $selector Optional selector string. When used, it returns the closest parent matching the selector. 
	 * @return Page|NullPage Returns a Page or a NullPage when there is no parent or the selector string did not match any parents.
	 *
	 */
	public function parent($selector = '') {
		if(!$this->parent) return new NullPage();
		if(!strlen($selector)) return $this->parent; 
		if($this->parent->matches($selector)) return $this->parent; 
		if($this->parent->parent_id) return $this->parent->parent($selector); // recursive, in a way
		return new NullPage();
	}

	/**
	 * Return this page's parent pages, or the parent pages matching the given selector.
	 *
	 * @param string $selector Optional selector string to filter parents by
	 * @return PageArray
	 *
	 */
	public function parents($selector = '') {
		return $this->traversal()->parents($this, $selector); 
	}

	/**
	 * Return all parents from current till the one matched by $selector
	 *
	 * @param string|Page $selector May either be a selector string or Page to stop at. Results will not include this. 
	 * @param string $filter Optional selector string to filter matched pages by
	 * @return PageArray
	 *
	 */
	public function parentsUntil($selector = '', $filter = '') {
		return $this->traversal()->parentsUntil($this, $selector, $filter); 
	}

	/**
	 * Like parent() but includes the current Page in the possible pages that can be matched
 	 *
	 * Note also that unlike parent() a $selector is required.
	 *
	 * @param string $selector Selector string to match. 
	 * @return Page|NullPage $selector Returns the current Page or closest parent matching the selector. Returns NullPage when no match.
	 *
	 */
	public function closest($selector) {
		if(!strlen($selector) || $this->matches($selector)) return $this; 
		return $this->parent($selector); 
	}

	/**
	 * Get the lowest-level, non-homepage parent of this page
	 *
	 * rootParents typically comprise the first level of navigation on a site. 
	 *
	 * @return Page 
	 *
	 */
	public function ___rootParent() {
		return $this->traversal()->rootParent($this); 
	}

	/**
	 * Return this Page's sibling pages, optionally filtered by a selector. 
	 *
	 * Note that the siblings include the current page. To exclude the current page, specify "id!=$page". 
	 *
	 * @param string $selector Optional selector to filter siblings by.
	 * @return PageArray
	 *
	 */
	public function siblings($selector = '') {
		return $this->traversal()->siblings($this, $selector); 
	}

	/**
	 * Return the next sibling page
	 *
	 * If given a PageArray of siblings (containing the current) it will return the next sibling relative to the provided PageArray.
	 *
	 * Be careful with this function when the page has a lot of siblings. It has to load them all, so this function is best
	 * avoided at large scale, unless you provide your own already-reduced siblings list (like from pagination)
	 *
	 * When using a selector, note that this method operates only on visible children. If you want something like "include=all"
	 * or "include=hidden", they will not work in the selector. Instead, you should provide the siblings already retrieved with
	 * one of those modifiers, and provide those siblings as the second argument to this function.
	 *
	 * @param string $selector Optional selector string. When specified, will find nearest next sibling that matches. 
	 * @param PageArray $siblings Optional siblings to use instead of the default. May also be specified as first argument when no selector needed.
	 * @return Page|NullPage Returns the next sibling page, or a NullPage if none found. 
	 *
	 */
	public function next($selector = '', PageArray $siblings = null) {
		return $this->traversal()->next($this, $selector, $siblings); 
	}

	/**
	 * Return all sibling pages after this one, optionally matching a selector
	 *
	 * @param string $selector Optional selector string. When specified, will filter the found siblings.
	 * @param PageArray $siblings Optional siblings to use instead of the default. 
	 * @return Page|NullPage Returns all matching pages after this one.
	 *
	 */
	public function nextAll($selector = '', PageArray $siblings = null) {
		return $this->traversal()->nextAll($this, $selector, $siblings); 
	}

	/**
	 * Return all sibling pages after this one until matching the one specified 
	 *
	 * @param string|Page $selector May either be a selector string or Page to stop at. Results will not include this. 
	 * @param string $filter Optional selector string to filter matched pages by
	 * @param PageArray $siblings Optional PageArray of siblings to use instead of all from the page.
	 * @return PageArray
	 *
	 */
	public function nextUntil($selector = '', $filter = '', PageArray $siblings = null) {
		return $this->traversal()->nextUntil($this, $selector, $filter, $siblings); 
	}

	/**
	 * Return the previous sibling page
	 *
	 * If given a PageArray of siblings (containing the current) it will return the previous sibling relative to the provided PageArray.
	 *
	 * Be careful with this function when the page has a lot of siblings. It has to load them all, so this function is best
	 * avoided at large scale, unless you provide your own already-reduced siblings list (like from pagination)
	 *
	 * When using a selector, note that this method operates only on visible children. If you want something like "include=all"
	 * or "include=hidden", they will not work in the selector. Instead, you should provide the siblings already retrieved with
	 * one of those modifiers, and provide those siblings as the second argument to this function.
	 *
	 * @param string $selector Optional selector string. When specified, will find nearest previous sibling that matches. 
	 * @param PageArray|null $siblings Optional siblings to use instead of the default. May also be specified as first argument when no selector needed.
	 * @return Page|NullPage Returns the previous sibling page, or a NullPage if none found. 
	 *
	 */
	public function prev($selector = '', PageArray $siblings = null) {
		return $this->traversal()->prev($this, $selector, $siblings); 
	}

	/**
	 * Return all sibling pages before this one, optionally matching a selector
	 *
	 * @param string $selector Optional selector string. When specified, will filter the found siblings.
	 * @param PageArray|null $siblings Optional siblings to use instead of the default. 
	 * @return Page|NullPage Returns all matching pages before this one.
	 *
	 */
	public function prevAll($selector = '', PageArray $siblings = null) {
		return $this->traversal()->prevAll($this, $selector, $siblings); 
	}

	/**
	 * Return all sibling pages before this one until matching the one specified 
	 *
	 * @param string|Page $selector May either be a selector string or Page to stop at. Results will not include this. 
	 * @param string $filter Optional selector string to filter matched pages by
	 * @param PageArray|null $siblings Optional PageArray of siblings to use instead of all from the page.
	 * @return PageArray
	 *
	 */
	public function prevUntil($selector = '', $filter = '', PageArray $siblings = null) {
		return $this->traversal()->prevUntil($this, $selector, $filter, $siblings); 
	}


	/**
	 * Save this page to the database. 
	 *
	 * To hook into this (___save), use 'Pages::save' 
	 * To hook into a field-only save, use 'Pages::saveField'
	 *
	 * @param Field|string $field Optional field to save (name of field or Field object)
	 * @param array $options See Pages::save for options. You may also specify $options as the first argument if no $field is needed.
	 *
	 */
	public function save($field = null, array $options = array()) {
		if(is_array($field) && empty($options)) {
			$options = $field;
			$field = null;
		}
		if(!is_null($field)) {
			return $this->wire('pages')->saveField($this, $field, $options);
		}
		return $this->wire('pages')->save($this, $options);
	}

	/**
	 * Delete this page from the Database
	 *
	 * Throws WireException if action not allowed. 
	 * See Pages::delete for a hookable version. 
	 *
	 * @return bool True on success
	 *
	 */
	public function delete() {
		return $this->wire('pages')->delete($this); 
	}

	/**
	 * Move this page to the trash
	 *
	 * Throws WireException if action is not allowed. 
	 * See Pages::trash for a hookable version. 
	 *
	 * @return bool True on success
	 *
	 */
	public function trash() {
		return $this->wire('pages')->trash($this); 
	}
	
	/**
	 * Returns number of children page has, fulfilling Countable interface
	 *
	 * When output formatting is on, returns only number of visible children.
	 * When output formatting is off, returns number of all children.
	 *
	 * @return int
	 *
	 */
	public function count() {
		if($this->outputFormatting) return $this->numChildren(true);
		return $this->numChildren(false);
	}

	/**
	 * Allow iteration of the properties with foreach(), fulfilling IteratorAggregate interface.
	 *
	 */
	public function getIterator() {
		$a = $this->settings; 
		if($this->template && $this->template->fieldgroup) {
			foreach($this->template->fieldgroup as $field) {
				$a[$field->name] = $this->get($field->name); 
			}
		}
		return new ArrayObject($a); 	
	}

	/**
	 * Has the Page (or optionally one of it's fields) changed since it was loaded?
	 *
	 * Assumes that Pages has turned on this Page's change tracking with a call to setTrackChanges(). 
	 * Pages that are new (i.e. don't yet exist in the DB) always return true. 
	 * 
	 * @param string $what If specified, only checks the given property for changes rather than the whole page. 
	 * @return bool 
	 *
	 */
	public function isChanged($what = '') {
		if($this->isNew()) return true; 
		if(parent::isChanged($what)) return true; 
		$changed = false;
		if($what) {
			$value = $this->get($what); 
			if(is_object($value) && $value instanceof Wire) 
				$changed = $value->isChanged(); 
		} else {
			foreach($this->data as $key => $value) {
				if(is_object($value) && $value instanceof Wire)
					$changed = $value->isChanged();
				if($changed) break;
			}
		}

		return $changed; 	
	}


	/**
	 * Returns the Page's ID in a string
	 *
	 */
	public function __toString() {
		return "{$this->id}"; 
	}

	/**
	 * Returns the Page's path from the site root. 
	 *
	 */
	public function path() {
		return self::isHooked('Page::path()') ? $this->__call('path', array()) : $this->___path();
	}

	/**
	 * Provides the hookable implementation for the path() method.
	 *
	 * The method we're using here by having a real path() function above is slightly quicker than just letting 
	 * PW's hook handler handle it all. We're taking this approach since path() is a function that can feasibly
	 * be called hundreds or thousands of times in a request, so we want it as optimized as possible.
	 *
	 */
	protected function ___path() {
		if($this->id === 1) return '/';
		$path = '';
		$parents = $this->parents();
		foreach($parents as $parent) if($parent->id > 1) $path .= "/{$parent->name}";
		return $path . '/' . $this->name . '/'; 
	}

	/**
	 * Like path() but comes from server document root (which may or may not be different)
	 *
	 * Does not include urlSegment, if applicable. 
	 * Does not include protocol and hostname -- use httpUrl() for that.
	 *
	 * @see path
	 *
	 */
	public function url() {
		$url = rtrim($this->wire('config')->urls->root, "/") . $this->path(); 
		if($this->template->slashUrls === 0 && $this->settings['id'] > 1) $url = rtrim($url, '/'); 
		return $url;
	}

	/**
	 * Like URL, but includes the protocol and hostname
	 *
	 */
	public function httpUrl() {

		switch($this->template->https) {
			case -1: $protocol = 'http'; break;
			case 1: $protocol = 'https'; break;
			default: $protocol = $this->wire('config')->https ? 'https' : 'http'; 
		}

		return "$protocol://" . $this->wire('config')->httpHost . $this->url();
	}

	/**
	 * Get the output TemplateFile object for rendering this page
	 *
	 * You can retrieve the results of this by calling $page->out or $page->output
	 *
	 * @internal This method is intended for internal use only, not part of the public API. 
	 * @param bool $forceNew Forces it to return a new (non-cached) TemplateFile object (default=false)
	 * @return TemplateFile
	 *
	 */
	public function output($forceNew = false) {
		if($this->output && !$forceNew) return $this->output; 
		if(!$this->template) return null;
		$this->output = new TemplateFile($this->template->filename); 
		$fuel = self::getAllFuel();
		$this->output->set('wire', $fuel); 
		foreach($fuel as $key => $value) $this->output->set($key, $value); 
		$this->output->set('page', $this); 
		return $this->output; 
	}

	/**
	 * Return a Inputfield object that contains all the custom Inputfield objects required to edit this page
	 *
	 */
	public function getInputfields() {
		return $this->template ? $this->template->fieldgroup->getPageInputfields($this) : null;
	}

	/**
	 * Add the specified status flag to this page's status
	 *
	 * @param int|string $statusFlag Status number of string representation (hidden, locked, unpublished)
	 * @return $this
	 *
	 */
	public function addStatus($statusFlag) {
		if(is_string($statusFlag) && isset(self::$statuses[$statusFlag])) $statusFlag = self::$statuses[$statusFlag]; 
		$statusFlag = (int) $statusFlag; 
		$this->status = $this->status | $statusFlag; 
		return $this;
	}

	/** 
	 * Remove the specified status flag from this page's status
	 *
	 * @param int|string $statusFlag Status flag integer or string representation (hidden, unpublished, locked)
	 * @return $this
	 * @throws WireException
	 *
	 */
	public function removeStatus($statusFlag) {
		if(is_string($statusFlag) && isset(self::$statuses[$statusFlag])) $statusFlag = self::$statuses[$statusFlag]; 
		$statusFlag = (int) $statusFlag; 
		$override = $this->settings['status'] & Page::statusSystemOverride; 
		if($statusFlag == Page::statusSystem || $statusFlag == Page::statusSystemID) {
			if(!$override) throw new WireException("You may not remove the 'system' status from a page"); 
		}
		$this->status = $this->status & ~$statusFlag; 
		return $this;
	}
	
	/**
	 * Given a Selectors object or a selector string, return whether this Page matches it
	 *
	 * @param string|Selectors $s
	 * @return bool
	 *
	 */
	public function matches($s) {
		return $this->comparison()->matches($this, $s);
	}

	/**
	 * Does this page have the specified status number or template name?
	 *
	 * See status flag constants at top of Page class.
	 * You may also use status names: hidden, locked, unpublished, system, systemID
	 *
	 * @param int|string|Selectors $status Status number, status name, or Template name or selector string/object
	 * @return bool
	 *
	 */
	public function is($status) {
		if(is_string($status) && isset(self::$statuses[$status])) $status = self::$statuses[$status]; 
		return $this->comparison()->is($this, $status);
	}

	/**
	 * Does this page have a 'hidden' status?
	 *
	 * @return bool
	 *
	 */
	public function isHidden() {
		return $this->is(self::statusHidden); 
	}

	/**
	 * Does this page have a 'unpublished' status?
	 *
	 * @return bool
	 *
	 */
	public function isUnpublished() {
		return $this->is(self::statusUnpublished);
	}
	
	/**
	 * Does this page have a 'locked' status?
	 *
	 * @return bool
	 *
	 */
	public function isLocked() {
		return $this->is(self::statusLocked);
	}
	
	/**
	 * Is this Page new? (i.e. doesn't yet exist in DB)
	 *
	 */
	public function isNew() {
		return $this->isNew; 
	}

	/**
	 * Is the page fully loaded?
	 *
	 */
	public function isLoaded() {
		return $this->isLoaded; 
	}

	/**
	 * Is this Page in the trash?
	 *
	 * @return bool
	 *
 	 */ 
	public function isTrash() {
		if($this->is(self::statusTrash)) return true; 
		$trashPageID = $this->wire('config')->trashPageID; 
		if($this->id == $trashPageID) return true; 
		// this is so that isTrash() still returns the correct result, even if the page was just trashed and not yet saved
		foreach($this->parents() as $parent) if($parent->id == $trashPageID) return true; 
		return false;
	}

	/**
	 * Is this page public and viewable by all?
	 *
	 * This is a state that persists regardless of user, so has nothing to do with the current user.
	 * To be public, the page must be published and have guest view access.
	 *
	 * @return bool True if public, false if not
	 *
	 */
	public function isPublic() {
		if($this->status >= Page::statusUnpublished) return false;	
		$template = $this->getAccessTemplate();
		if(!$template || !$template->hasRole('guest')) return false;
		return true; 
	}

	/**
	 * Set the value for isNew, i.e. doesn't exist in the DB
	 *
	 * @internal
	 * @param bool @isNew
	 * @return $this
	 *
	 */
	public function setIsNew($isNew) {
		$this->isNew = $isNew ? true : false; 
		return $this; 
	}

	/**
	 * Set that the Page is fully loaded
	 *
	 * Pages::getById sets this once it has completed loading the page
	 * This method also triggers the loaded() method that hooks may listen to
	 *
	 * @internal
	 * @param bool $isLoaded
	 * @return $this
	 *
	 */
	public function setIsLoaded($isLoaded) {
		$isLoaded = !$isLoaded || $isLoaded === 'false' ? false : true; 
		if($isLoaded) {
			$this->processFieldDataQueue();
			unset(Page::$loadingStack[$this->settings['id']]); 
		}
		$this->isLoaded = $isLoaded ? true : false; 
		if($isLoaded) $this->loaded();
		return $this; 
	}

	/**
	 * Process and instantiate any data in the fieldDataQueue
	 *
	 * This happens after setIsLoaded(true) is called
	 *
	 */
	protected function processFieldDataQueue() {

		foreach($this->fieldDataQueue as $key => $value) {

			$field = $this->fieldgroup->get($key); 
			if(!$field) continue;

			// check for autojoin multi fields, which may have multiple values bundled into one string
			// as a result of an sql group_concat() function
			if($field->type instanceof FieldtypeMulti && ($field->flags & Field::flagAutojoin)) {
				foreach($value as $k => $v) {	
					if(is_string($v) && strpos($v, FieldtypeMulti::multiValueSeparator) !== false) {
						$value[$k] = explode(FieldtypeMulti::multiValueSeparator, $v); 	
					}
				}
			}

			// if all there is in the array is 'data', then we make that the value rather than keeping an array
			// this is so that Fieldtypes that only need to interact with a single value don't have to receive an array of data
			if(count($value) == 1 && array_key_exists('data', $value)) $value = $value['data']; 

			$this->setFieldValue($key, $value, false);
		}
		$this->fieldDataQueue = array(); // empty it out, no longer needed
	}


	/**
	 * For hooks to listen to, triggered when page is loaded and ready
	 *
	 */
	public function ___loaded() { }


	/**
	 * Set if this page's output is allowed to be filtered by runtime formatters. 
	 *
	 * Pages used for output should have it on. 
	 * Pages you intend to manipulate and save should have it off. 
	 *
	 * @param bool @outputFormatting Optional, default true
	 * @return $this
	 *
	 */
	public function setOutputFormatting($outputFormatting = true) {
		$this->outputFormatting = $outputFormatting ? true : false; 
		return $this; 
	}

	/**
	 * Return true if outputFormatting is on, false if not. 
	 *
	 * @return bool
	 *
	 */
	public function outputFormatting() {
		return $this->outputFormatting; 
	}

	/**
	 * Shorter version of setOutputFormatting() and outputFormatting() function
	 *
	 * Always returns the current state of outputFormatting like the outputFormatting() function (and unlike setOutputFormatting())
	 * You may optionally specify a boolean value for $outputFormatting which will set the current state, like setOutputFormatting().
	 *
	 * @param bool $outputFormatting If specified, sets outputFormatting ON or OFF. If not specified, outputFormatting status does not change. 
	 * @return bool outputFormatting state (before this function call, if it was changed)
	 *
	 */
	public function of($outputFormatting = null) {
		$of = $this->outputFormatting; 
		if(!is_null($outputFormatting)) $this->outputFormatting = $outputFormatting ? true : false; 
		return $of; 
	}

	/**
	 * Return instance of PagefileManager specific to this Page
	 *
	 * @return PageFilesManager
	 *
	 */
	public function filesManager() {
		if($this->is(Page::statusDeleted)) return null;
		if(is_null($this->filesManager)) $this->filesManager = new PagefilesManager($this); 
		return $this->filesManager; 
	}

	/**
	 * Prepare the page and it's fields for removal from runtime memory, called primarily by Pages::uncache()
	 *
	 */
	public function uncache() {
		if($this->template) {
			foreach($this->template->fieldgroup as $field) {
				$value = parent::get($field->name);
				if($value != null && is_object($value)) {
					if(method_exists($value, 'uncache') && $value !== $this) $value->uncache(); 
					parent::set($field->name, null); 
				}
			}
		}
		if($this->filesManager) $this->filesManager->uncache(); 
		$this->filesManager = null;
	}

	/**
	 * Ensures that isset() and empty() work for this classes properties. 
	 *
	 * See the Page::issetHas property which can be set to adjust the behavior of this function.
	 *
	 */
	public function __isset($key) {
		if(isset($this->settings[$key])) return true; 
		if(self::$issetHas && $this->template && $this->template->fieldgroup->hasField($key)) return true;
		return parent::__isset($key); 
	}

	/**
	 * Returns the parent page that has the template from which we get our role/access settings from
	 *
	 * @return Page|NullPage Returns NullPage if none found
	 *
	 */
	public function getAccessParent() {
		return $this->access()->getAccessParent($this);
	}

	/**
	 * Returns the template from which we get our role/access settings from
	 *
	 * @return Template|null Returns null if none	
	 *
	 */
	public function getAccessTemplate() {
		return $this->access()->getAccessTemplate($this);
	}
	
	/**
	 * Return the PageArray of roles that have access to this page
	 *
	 * This is determined from the page's template. If the page's template has roles turned off, 
	 * then it will go down the tree till it finds usable roles to use. 
	 *
	 * @return PageArray
	 *
	 */
	public function getAccessRoles() {
		return $this->access()->getAccessRoles($this);
	}

	/**
	 * Returns whether this page has the given access role
	 *
	 * Given access role may be a role name, role ID or Role object
	 *
	 * @param string|int|Role $role 
	 * @return bool
	 *
	 */
	public function hasAccessRole($role) {
		return $this->access()->hasAccessRole($this, $role); 
	}

	/**
	 * Export the page's data to an array
	 * 
	 * @return array
	 * 
	public function ___export() {
		$exporter = new PageExport();
		return $exporter->export($this);
	}
	 */

	/**
	 * Export the page's data from an array
	 *
	 * @param array $data Data to import, in the format from the export() function
	 * @return $this
	 *
	public function ___import(array $data) {
		$importer = new PageExport();
		return $importer->import($this, $data); 
	}
	 */

	/**
	 * Is $value1 equal to $value2?
	 *
	 * @param string $key Name of the key that triggered the check (see WireData::set)
	 * @param mixed $value1
	 * @param mixed $value2
	 * @return bool
	 *
	 */
	protected function isEqual($key, $value1, $value2) {
		if($value1 === $value2) {
			if(is_object($value1) && $value1 instanceof Wire && $value1->isChanged()) $this->trackChange($key);
			return true; 
		} 
		return false;
	}

	/**
	 * @return PageComparison
	 *
	 */
	protected function comparison() {
		static $comparison = null;
		if(is_null($comparison)) $comparison = new PageComparison();
		return $comparison;
	}

	/**
	 * @return PageAccess
	 *
	 */
	protected function access() {
		static $access = null;
		if(is_null($access)) $access = new PageAccess();
		return $access;
	}

	/**
	 * @return PageTraversal
	 *
	 */
	protected function traversal() {
		static $traversal = null;
		if(is_null($traversal)) $traversal = new PageTraversal();
		return $traversal;
	}

	/**
	 * Return a translation array of all: status name => status number
	 *
	 * This enables string shortcuts to be used for statuses elsewhere in ProcessWire
	 * 
	 * @return array
	 *
	 */
	static public function getStatuses() {
		return self::$statuses;
	}
	
}

<|MERGE_RESOLUTION|>--- conflicted
+++ resolved
@@ -903,15 +903,9 @@
 	 * @return int Number of children
 	 *
 	 */
-<<<<<<< HEAD
-	public function numChildren($onlyViewable = false) {
-		if(!$onlyViewable) return $this->settings['numChildren'];
-		return $this->children('limit=2')->getTotal();
-=======
 	public function numChildren($selector = null) {
 		if(!$this->settings['numChildren'] || is_null($selector)) return $this->settings['numChildren']; 
 		return $this->traversal()->numChildren($this, $selector); 
->>>>>>> 99670e30
 	}
 
 	/**
