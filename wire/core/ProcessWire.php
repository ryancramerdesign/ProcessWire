--- conflicted
+++ resolved
@@ -32,10 +32,6 @@
 class ProcessWire extends Wire {
 
 	const versionMajor = 2; 
-<<<<<<< HEAD
-	const versionMinor = 3; 
-	const versionRevision = 1; 
-=======
 	const versionMinor = 4; 
 	const versionRevision = 0; 
 	
@@ -45,7 +41,6 @@
 	const statusRender = 8; // $page's template is being rendered
 	const statusFinished = 16; // request has been delivered
 	const statusFailed = 1024; // request failed due to exception or 404
->>>>>>> 99670e30
 
 	/**
 	 * Given a Config object, instantiates ProcessWire and it's API
