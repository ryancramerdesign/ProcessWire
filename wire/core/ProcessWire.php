<?php

/**
 * ProcessWire API Bootstrap
 *
 * Initializes all the ProcessWire classes and prepares them for API use
 * 
 * ProcessWire 2.x 
 * Copyright (C) 2015 by Ryan Cramer 
 * This file licensed under Mozilla Public License v2.0 http://mozilla.org/MPL/2.0/
 * 
 * https://processwire.com
 * 
 * @todo: get language permissions to work with extra actions
 * 
 */

if(defined("PROCESSWIRE") && PROCESSWIRE >= 300) die("Your /index.php file is for 3.x, please replace it with one for 2.x");
define("PROCESSWIRE_CORE_PATH", dirname(__FILE__) . '/');

require(PROCESSWIRE_CORE_PATH . "autoload.php"); 
require(PROCESSWIRE_CORE_PATH . "Interfaces.php"); 
require(PROCESSWIRE_CORE_PATH . "Exceptions.php"); 
require(PROCESSWIRE_CORE_PATH . "Functions.php"); 
require(PROCESSWIRE_CORE_PATH . "LanguageFunctions.php");
require(PROCESSWIRE_CORE_PATH . "shutdown.php"); 


/**
 * ProcessWire Bootstrap class
 *
 * Gets ProcessWire's API ready for use
 *
 */ 
class ProcessWire extends Wire {

	const versionMajor = 2; 
	const versionMinor = 7; 
<<<<<<< HEAD
	const versionRevision = 2; 
=======
	const versionRevision = 3; 
>>>>>>> 0f20b071
	const versionSuffix = '';
	
	const indexVersion = 270; // required version for index.php file (represented by PROCESSWIRE define)
	const htaccessVersion = 250; // required version for .htaccess file
	
	const statusBoot = 0; // system is booting
	const statusInit = 2; // system and modules are initializing
	const statusReady = 4; // system and $page are ready
	const statusRender = 8; // $page's template is being rendered
	const statusFinished = 16; // request has been delivered
	const statusFailed = 1024; // request failed due to exception or 404

	/**
	 * Whether debug mode is on or off
	 * 
	 * @var bool
	 * 
	 */
	protected $debug = false;

	/**
	 * Fuel manages ProcessWire API variables
	 * 
	 * This will replace the static $fuel from the Wire class in PW 3.0.
	 * Currently it is just here as a placeholder.
	 *
	 * @var Fuel|null
	 *
	 */
	protected $_fuel = null;

	/**
	 * Saved path, for includeFile() method
	 * 
	 * @var string
	 * 
	 */
	protected $pathSave = '';

	/**
	 * @var SystemUpdater|null
	 * 
	 */
	protected $updater = null;

	/**
	 * Given a Config object, instantiates ProcessWire and it's API
	 * 
	 * @param Config $config
 	 *
	 */ 
	public function __construct(Config $config) {
		$this->debug = $config->debug; 
		$this->config($config); 
		$this->load($config);
	}

	public function __toString() {
		return $this->className() . " " . self::versionMajor . "." . self::versionMinor . "." . self::versionRevision; 
	}

	/**
	 * Populate ProcessWire's configuration with runtime and optional variables
 	 *
	 * $param Config $config
 	 *
	 */
	protected function config(Config $config) {

		$this->wire('config', $config, true); 

		ini_set('date.timezone', $config->timezone);
		ini_set('default_charset','utf-8');

		if(!$config->templateExtension) $config->templateExtension = 'php';
		if(!$config->httpHost) $config->httpHost = $this->getHttpHost($config); 

		$config->https = (!empty($_SERVER['HTTPS']) && strtolower($_SERVER['HTTPS']) == 'on') 
			|| (isset($_SERVER['SERVER_PORT']) && $_SERVER['SERVER_PORT'] == 443);
		
		if($config->https && $config->sessionCookieSecure) {
			ini_set('session.cookie_secure', 1); // #1264
			if($config->sessionNameSecure) {
				session_name($config->sessionNameSecure);
			} else {
				session_name($config->sessionName . 's');
			}
		}
		
		$config->ajax = (isset($_SERVER['HTTP_X_REQUESTED_WITH']) && $_SERVER['HTTP_X_REQUESTED_WITH'] == 'XMLHttpRequest');
		$config->cli = (!isset($_SERVER['SERVER_SOFTWARE']) && (php_sapi_name() == 'cli' || ($_SERVER['argc'] > 0 && is_numeric($_SERVER['argc']))));
		
		$version = self::versionMajor . "." . self::versionMinor . "." . self::versionRevision; 
		$config->version = $version;
		$config->versionName = trim($version . " " . self::versionSuffix); 
		
		$this->setStatus(self::statusBoot);
	}

	/**
	 * Safely determine the HTTP host
	 * 
	 * @param Config $config
	 * @return string
	 *
	 */
	protected function getHttpHost(Config $config) {

		$httpHosts = $config->httpHosts; 
		$port = (isset($_SERVER['SERVER_PORT']) && $_SERVER['SERVER_PORT'] != 80) ? (':' . ((int) $_SERVER['SERVER_PORT'])) : '';
		$host = '';

		if(is_array($httpHosts) && count($httpHosts)) {
			// validate from an allowed whitelist of http hosts
			$key = false; 
			if(isset($_SERVER['SERVER_NAME'])) {
				$key = array_search(strtolower($_SERVER['SERVER_NAME']) . $port, $httpHosts, true); 
			}
			if($key === false && isset($_SERVER['HTTP_HOST'])) {
				$key = array_search(strtolower($_SERVER['HTTP_HOST']), $httpHosts, true); 
			}
			if($key === false) {
				// no valid host found, default to first in whitelist
				$host = reset($httpHosts);
			} else {
				// found a valid host
				$host = $httpHosts[$key];
			}

		} else {
			// pull from server_name or http_host and sanitize
			
			if(isset($_SERVER['SERVER_NAME']) && $host = $_SERVER['SERVER_NAME']) {
				// no whitelist available, so defer to server_name
				$host .= $port; 

			} else if(isset($_SERVER['HTTP_HOST']) && $host = $_SERVER['HTTP_HOST']) {
				// fallback to sanitized http_host if server_name not available
				// note that http_host already includes port if not 80
				$host = $_SERVER['HTTP_HOST'];
			}

			// sanitize since it did not come from a whitelist
			if(!preg_match('/^[-a-zA-Z0-9.:]+$/D', $host)) $host = ''; 
		}

		return $host; 
	}

	/**
	 * Load's ProcessWire using the supplied Config and populates all API fuel
 	 *
	 * @param Config $config
	 * @throws WireDatabaseException|WireException on fatal error
 	 *
	 */
	public function load(Config $config) {
		
		if($this->debug) {
			Debug::timer('boot'); 
			Debug::timer('boot.load'); 
		}

		$this->wire('wire', $this, true);
		$this->wire('log', new WireLog(), true); 
		$this->wire('notices', new Notices(), true); 
		$this->wire('sanitizer', new Sanitizer()); 

		try {
			$database = WireDatabasePDO::getInstance($config);
			$this->wire('database', $database); 
			$db = new DatabaseMysqli($config);
			$this->wire('db', $db);
		} catch(Exception $e) {
			// catch and re-throw to prevent DB connect info from ever appearing in debug backtrace
			$this->trackException($e, true, 'Unable to load WireDatabasePDO');
			throw new WireDatabaseException($e->getMessage()); 
		}
		
		$cache = new WireCache(); 
		$this->wire('cache', $cache); 
		$cache->preload($config->preloadCacheNames); 

		try { 		
			if($this->debug) Debug::timer('boot.load.modules');
			$modules = new Modules($config->paths->modules);
			$modules->addPath($config->paths->siteModules);
			$this->wire('modules', $modules, true); 
			$modules->setSubstitutes($config->substituteModules); 
			$modules->init();
			if($this->debug) Debug::saveTimer('boot.load.modules');
		} catch(Exception $e) {
			$this->trackException($e, true, 'Unable to load Modules');
			if(!$modules) throw new WireException($e->getMessage()); 	
			$this->error($e->getMessage()); 
		}
		$this->updater = $modules->get('SystemUpdater'); 
		if(!$this->updater) {
			$modules->resetCache();
			$this->updater = $modules->get('SystemUpdater');
		}

		$fieldtypes = new Fieldtypes();
		$fields = new Fields();
		$fieldgroups = new Fieldgroups();
		$templates = new Templates($fieldgroups, $config->paths->templates); 

		$this->wire('fieldtypes', $fieldtypes, true); 
		$this->wire('fields', $fields, true); 
		$this->wire('fieldgroups', $fieldgroups, true); 
		$this->wire('templates', $templates, true); 
		
		$pages = new Pages();
		$this->wire('pages', $pages, true);

		$this->initVar('fieldtypes', $fieldtypes);
		$this->initVar('fields', $fields);
		$this->initVar('fieldgroups', $fieldgroups);
		$this->initVar('templates', $templates);
		$this->initVar('pages', $pages); 
	
		if($this->debug) Debug::timer('boot.load.permissions'); 
		if(!$t = $templates->get('permission')) throw new WireException("Missing system template: 'permission'"); 
		$permissions = new Permissions($t, $config->permissionsPageID); 
		$this->wire('permissions', $permissions, true);
		if($this->debug) Debug::saveTimer('boot.load.permissions');

		if($this->debug) Debug::timer('boot.load.roles'); 
		if(!$t = $templates->get('role')) throw new WireException("Missing system template: 'role'"); 
		$roles = new Roles($t, $config->rolesPageID); 
		$this->wire('roles', $roles, true);
		if($this->debug) Debug::saveTimer('boot.load.roles');

		if($this->debug) Debug::timer('boot.load.users'); 
		$users = new Users($config->userTemplateIDs, $config->usersPageIDs); 
		$this->wire('users', $users, true);
		if($this->debug) Debug::saveTimer('boot.load.users'); 

		// the current user can only be determined after the session has been initiated
		$session = new Session(); 
		$this->wire('session', $session, true); 
		$this->wire('user', $users->getCurrentUser()); 
		$this->wire('input', new WireInput(), true); 

		// populate admin URL before modules init()
		$config->urls->admin = $config->urls->root . ltrim($pages->_path($config->adminRootPageID), '/');

		if($this->debug) Debug::saveTimer('boot.load', 'includes all boot.load timers');
		$this->setStatus(self::statusInit);
	}
	
	/**
	 * Initialize the given API var
	 * 
	 * @param string $name
	 * @param Wire $value
	 * 
	 */
	protected function initVar($name, $value) {
		if($this->debug) Debug::timer("boot.load.$name");
		$value->init();
		if($this->debug) Debug::saveTimer("boot.load.$name"); 
	}

	/**
	 * Set the system status to one of the ProcessWire::status* constants
	 * 
	 * This also triggers init/ready functions for modules, when applicable.
	 * 
	 * @param $status
	 * 
	 */
	public function setStatus($status) {
		$config = $this->wire('config');
		// don't re-trigger if this state has already been triggered
		if($config->status >= $status) return;
		$config->status = $status;
		$sitePath = $this->wire('config')->paths->site;
		
		if($status == self::statusInit) {
			$this->init();
			$this->includeFile($sitePath . 'init.php');
			
		} else if($status == self::statusReady) {
			$this->ready();
			if($this->debug) Debug::saveTimer('boot', 'includes all boot timers');
			$this->includeFile($sitePath . 'ready.php');
			
		} else if($status == self::statusFinished) {
			$this->includeFile($sitePath . 'finished.php');
			$this->finished();
		}
	}

	/**
	 * Hookable init for anyone that wants to hook immediately before any autoload modules initialized or after all modules initialized
	 * 
	 */
	protected function ___init() {
		if($this->debug) Debug::timer('boot.modules.autoload.init'); 
		$this->wire('modules')->triggerInit();
		if($this->debug) Debug::saveTimer('boot.modules.autoload.init');
	}

	/**
	 * Hookable ready for anyone that wants to hook immediately before any autoload modules ready or after all modules ready
	 *
	 */
	protected function ___ready() {
		if($this->debug) Debug::timer('boot.modules.autoload.ready'); 
		$this->wire('modules')->triggerReady();
		$this->updater->ready();
		unset($this->updater);
		if($this->debug) Debug::saveTimer('boot.modules.autoload.ready'); 
	}

	/**
	 * Hookable ready for anyone that wants to hook when the request is finished
	 *
	 */
	protected function ___finished() {
		$session = $this->wire('session'); 
		if($session) $session->maintenance();
		$cache = $this->wire('cache'); 
		if($cache) $cache->maintenance();
	}

	/**
	 * Set a new API variable
	 * 
	 * Alias of $this->wire(), but for setting only, for syntactic convenience.
	 * i.e. $this->wire()->set($key, $value); 
	 * 
	 * @param $key API variable name to set
	 * @param $value Value of API variable
	 * @param bool $lock Whether to lock the value from being overwritten
	 * @return $this
	 */
	public function set($key, $value, $lock = false) {
		$this->wire($key, $value, $lock);
		return $this;
	}

	/**
	 * Include a PHP file, giving it all PW API varibles in scope
	 * 
	 * File is executed in the directory where it exists.
	 * 
	 * @param $file Full path and filename
	 * @return bool True if file existed and was included, false if not.
	 * 
	 */
	protected function includeFile($file) {
		if(!file_exists($file)) return false;
		$this->pathSave = getcwd();
		chdir(dirname($file));
		$fuel = $this->fuel->getArray();
		extract($fuel);
		include($file);
		chdir($this->pathSave);
		return true; 
	}
	
	public function __call($method, $arguments) {
		if(method_exists($this, "___$method")) return parent::__call($method, $arguments); 
		$value = $this->__get($method);
		if(is_object($value)) return call_user_func_array(array($value, '__invoke'), $arguments); 
		return parent::__call($method, $arguments);
	}

}



<|MERGE_RESOLUTION|>--- conflicted
+++ resolved
@@ -36,11 +36,7 @@
 
 	const versionMajor = 2; 
 	const versionMinor = 7; 
-<<<<<<< HEAD
-	const versionRevision = 2; 
-=======
 	const versionRevision = 3; 
->>>>>>> 0f20b071
 	const versionSuffix = '';
 	
 	const indexVersion = 270; // required version for index.php file (represented by PROCESSWIRE define)
